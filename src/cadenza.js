/**
 * Creates an instance of the Cadenza JS client.
 *
 * @param {string} baseUrl - The base URL of the Cadenza server
 * @param {object} [options] - Options
 * @param {HTMLIFrameElement | string} [options.iframe] - An iframe for embedding Cadenza or the iframe's ID.
 *   The iframe is required only for methods that embed Cadenza in an iframe, so e.g. not for {@link CadenzaClient#fetchData}.
 *   If you want to embed Cadenza in multiple iframes, you need to create an instance of the `CadenzaClient` per iframe.
 * @param {ExternalLinkKey} [options.webApplication] - An external link that Cadenza uses to resolve the
 *   [target origin](https://developer.mozilla.org/en-US/docs/Web/API/Window/postMessage#targetorigin) when posting events.
 *   This is required if Cadenza and your application are not running on the same origin.
 * @param {boolean} [options.debug] - Whether to enable debug logging
 * @throws For invalid arguments
 */
export function cadenza(baseUrl, options) {
  return new CadenzaClient(baseUrl, options);
}

/* @ts-ignore */
const previousGlobalCadenza = globalThis.cadenza;
globalThis.cadenza = Object.assign(
  (/** @type Parameters<cadenza> */ ...args) => cadenza(...args),
  {
    noConflict() {
      globalThis.cadenza = previousGlobalCadenza;
      return cadenza;
    },
  },
);

/**
 * @typedef {string} EmbeddingTargetId - The ID of a Cadenza embedding target
 *
 * Embedding targets are called 🇩🇪 "Einbettbarer Inhalt" / 🇺🇸 "Embeddable content" throughout the Cadenza UI and help.
 * They're managed within the respective workbook:
 *
 * - 🇩🇪 "Mehr" > "Arbeitsmappe verwalten" > "Einbettung"
 * - 🇺🇸 "More" > "Manage workbook" > "Embedding"
 *
 * The name of an embedding target (as entered in the UI) is its ID.
 */

/** @typedef {string} GlobalId - The ID of a navigator item */

/**
 * @typedef ExternalLinkKey - A tuple qualifying a Cadenza external link
 *
 * You get the `repositoryName` and `externalLinkId` from the URL of the external link's page in the Cadenza management center:
 * ```
 * {baseUrl}/admin/repositories/{repositoryName}/external-links/{externalLinkId}?...
 * ```
 *
 * @property {string} repositoryName - The name of the link's repository
 * @property {string} externalLinkId - The ID of the external link
 */
/**
 * @typedef {string[]} WorkbookLayerPath - Identifies a layer within a workbook map view
 *   using the print names of the layer and - if the layer is grouped - its ancestors
 */

/**
 * @typedef PageSource - A well-known Cadenza page
 * @property {'welcome'} page - The name of the page (Only `"welcome"` is currently supported.)
 */

/** @typedef {'normal'|'simplified'} OperationMode - The mode in which a workbook should be operated */
/**
 * @typedef {'workbook-design'|'workbook-view-management'} UiFeature - The name of a Cadenza UI feature
 *
 * _Note:_ Supported features are:
 * * `"workbook-design"` - The workbook designer
 * * `"workbook-view-management"` - Add/Edit/Remove workbook views (Is included in 'workbook-design'.)
 * */

/**
 * @typedef Geometry - A [GeoJSON](https://geojson.org/) geometry object
 * @property {GeometryType} type - The type of the geometry
 */
/**
 * @typedef {'Point'|'MultiPoint'|'LineString'|'MultiLineString'|'Polygon'|'MultiPolygon'} GeometryType - A GeoJSON geometry type
 *
 * _Note:_ The GeoJSON geometry type "GeometryCollection" is currently not supported.
 */
/** @typedef {[number,number,number,number]} Extent - An array of numbers representing an extent: [minx, miny, maxx, maxy] */

/**
 * @typedef {'csv' | 'excel' | 'json' | 'pdf' | 'png'} DataType - A data type
 *
 * See [JSON Representation of Cadenza Object Data](../index.html#md:json-representation-of-cadenza-object-data) for JSON data.
 */
/** @typedef {'columns' | 'values' | 'totals'} TablePart - A part of a table to export */
/** @typedef {Record<string, string | string[] | number | Date | null>} FilterVariables - Filter variable names and values */
/**
 * _Notes:_
 * * Most public methods can be aborted using an [AbortSignal](https://developer.mozilla.org/en-US/docs/Web/API/AbortSignal).
 *   When aborted, the result Promise is rejected with an {@link AbortError}.
 * * If there's another error, the result Promise is rejected with a {@link CadenzaError}.
 * * For methods that support the `hideMainHeaderAndFooter` and `hideWorkbookToolBar` parameters - the parameters cannot override the configuration of an embedding target.
 * * For methods that support the `locationFinder` and `mapExtent` parameters - when both are given, the `mapExtent` takes precedence.
 */
// Must be exported to be included in the docs.
export class CadenzaClient {
  /** @readonly */
  #baseUrl;

  /** @readonly */
  #origin;

  /** @readonly */
  #iframe;

  /** @readonly @type {ExternalLinkKey | undefined} */
  #webApplication;

  /** @type {HTMLIFrameElement | undefined} */
  #iframeElement;

  /** @readonly */
  #debug;

  /** @type {[ CadenzaEventType | string, (event: CadenzaEvent<never>) => void ][]} */
  #subscriptions = [];

  /**
   * @hidden
   * @param {string} baseUrl
   * @param {object} [options]
   * @param {HTMLIFrameElement | string} [options.iframe]
   * @param {ExternalLinkKey} [options.webApplication]
   * @param {boolean} [options.debug]
   */
  constructor(baseUrl, { debug = false, iframe, webApplication } = {}) {
    assert(validUrl(baseUrl), `Invalid baseUrl: ${baseUrl}`);
    if (webApplication) {
      assert(
        validExternalLinkKey(webApplication),
        `Invalid webApplication parameter: ${webApplication}`,
      );
    }

    // Remove trailing /
    if (baseUrl.at(-1) === '/') {
      baseUrl = baseUrl.substring(0, baseUrl.length - 1);
    }

    this.#baseUrl = baseUrl;
    this.#origin = new URL(baseUrl).origin;
    this.#iframe = iframe;
    this.#debug = debug;
    this.#webApplication = webApplication;

    this.#log('Create Cadenza client', baseUrl, iframe);
  }

  /** The base URL of the Cadenza server this client is requesting */
  get baseUrl() {
    return this.#baseUrl;
  }

  /** The iframe this client is using for embedding Cadenza. */
  get iframe() {
    const iframe = this.#iframe;
    if (!this.#iframeElement && iframe) {
      this.#iframeElement =
        typeof iframe === 'string'
          ? /** @type {HTMLIFrameElement} */ (
              document.getElementById(iframe) ?? undefined
            )
          : iframe;
    }
    return this.#iframeElement;
  }

  get #requiredIframe() {
    const iframe = this.iframe;
    assert(
      iframe instanceof HTMLIFrameElement,
      'Required iframe is not present.',
    );
    return /** @type {HTMLIFrameElement} */ (iframe);
  }

  /**
   * Show a page, workbook, worksheet or workbook view in an iframe.
   *
   * @param {PageSource | EmbeddingTargetId} source - The source to show
   * @param {object} [options]
   * @param {DataType} [options.dataType] - Set to 'pdf' for views of type "JasperReports report"
   *     to show the report PDF directly, without any Cadenza headers or footers.
   * @param {UiFeature[]} [options.disabledUiFeatures] - Cadenza UI features to disable
   * @param {boolean} [options.expandNavigator] - Indicates if the navigator should be expanded.
   * @param {FilterVariables} [options.filter] - Filter variables
   * @param {boolean} [options.hideMainHeaderAndFooter] - Whether to hide the main Cadenza header and footer
   * @param {boolean} [options.hideWorkbookToolBar] - Whether to hide the workbook toolbar
   * @param {GlobalId} [options.highlightGlobalId] - The ID of an item to highlight / expand in the navigator
   * @param {String} [options.labelSet] - The name of a label set defined in the `basicweb-config.xml` (only supported for the welcome page)
   * @param {OperationMode} [options.operationMode] - The mode in which a workbook should be operated
   * @param {AbortSignal} [options.signal] - A signal to abort the iframe loading
   * @return {Promise<void>} A `Promise` for when the iframe is loaded
   * @throws For invalid arguments
   * @fires {@link CadenzaDrillThroughEvent}
   */
  show(
    source,
    {
      dataType,
      disabledUiFeatures,
      expandNavigator,
      filter,
      hideMainHeaderAndFooter,
      hideWorkbookToolBar,
      highlightGlobalId,
      labelSet,
      operationMode,
      signal,
    } = {},
  ) {
    this.#log('CadenzaClient#show', ...arguments);
    if (dataType) {
      assertSupportedDataType(dataType, ['pdf']);
    }
    if (labelSet) {
      assert(
        typeof source !== 'string' &&
          'page' in source &&
          source.page === 'welcome',
        'labelSet is only supported on the welcome page',
      );
    }
    const params = createParams({
      disabledUiFeatures,
      expandNavigator,
      filter,
      hideMainHeaderAndFooter,
      hideWorkbookToolBar,
      highlightGlobalId,
      labelSet,
      dataType,
      operationMode,
    });
    return this.#show(resolvePath(source), params, signal);
  }

  /**
   * Show a workbook map view in an iframe.
   *
   * @param {EmbeddingTargetId} mapView - The workbook map view to show
   * @param {object} [options] - Options
   * @param {UiFeature[]} [options.disabledUiFeatures] - Cadenza UI features to disable
   * @param {boolean} [options.expandNavigator] - Indicates if the navigator should be expanded.
   * @param {FilterVariables} [options.filter] - Filter variables
   * @param {Geometry} [options.geometry] - A geometry to show on the map
   * @param {boolean} [options.hideMainHeaderAndFooter] - Whether to hide the main Cadenza header and footer
   * @param {boolean} [options.hideWorkbookToolBar] - Whether to hide the workbook toolbar
   * @param {GlobalId} [options.highlightGlobalId] - The ID of an item to highlight / expand in the navigator
   * @param {string} [options.locationFinder] - A search query for the location finder
   * @param {Extent} [options.mapExtent] - A map extent to set
   * @param {OperationMode} [options.operationMode] - The mode in which a workbook should be operated
   * @param {boolean} [options.useMapSrs] -  Whether the geometry and the extent are in the map's SRS (otherwise EPSG:4326 is assumed)
   * @param {AbortSignal} [options.signal] - A signal to abort the iframe loading
   * @return {Promise<void>} A `Promise` for when the iframe is loaded
   * @throws For invalid arguments
   * @fires
   * - {@link CadenzaChangeExtentEvent}
   * - {@link CadenzaDrillThroughEvent}
   */
  async showMap(
    mapView,
    {
      disabledUiFeatures,
      expandNavigator,
      filter,
      geometry,
      hideMainHeaderAndFooter,
      hideWorkbookToolBar,
      highlightGlobalId,
      locationFinder,
      mapExtent,
      operationMode,
      useMapSrs,
      signal,
    } = {},
  ) {
    this.#log('CadenzaClient#showMap', ...arguments);
    if (geometry) {
      assertValidGeometryType(geometry.type);
    }
    const params = createParams({
      disabledUiFeatures,
      expandNavigator,
      filter,
      hideMainHeaderAndFooter,
      hideWorkbookToolBar,
      highlightGlobalId,
      locationFinder,
      mapExtent,
      operationMode,
      useMapSrs,
    });
    await this.#show(resolvePath(mapView), params, signal);
    if (geometry) {
      this.#postEvent('setGeometry', { geometry });
    }
  }

  /**
   * Expand/collapse the navigator.
   *
   * @param {boolean} expanded - The expansion state of the navigator
   */
  expandNavigator(expanded = true) {
    this.#log('CadenzaClient#expandNavigator', ...arguments);
    this.#postEvent('expandNavigator', { expandNavigator: Boolean(expanded) });
  }

  /**
   * Set filter variables in the currently shown workbook.
   *
   * @param {FilterVariables} filter - The variable values
   * @return {Promise<unknown>} A `Promise` for when the filter variables were set.
   */
  setFilter(filter) {
    this.#log('CadenzaClient#setFilter', ...arguments);
    return this.#postRequest('setFilter', { filter });
  }

  /**
   * Create a geometry.
   *
   * _Note:_ Under the hood, creating a geometry is similar to editing a geometry.
   * That's why the events use the `editGeometry` prefix.
   *
   * @param {EmbeddingTargetId} backgroundMapView - The workbook map view in the background
   * @param {GeometryType} geometryType - The geometry type
   * @param {object} [options] - Options
   * @param {string} [options.locationFinder] - A search query for the location finder
   * @param {Extent} [options.mapExtent] - A map extent to set
   * @param {number} [options.minScale] - The minimum scale where the user should work on. A warning is shown when the map is zoomed out above the threshold.
   * @param {boolean} [options.useMapSrs] - Whether the created geometry should use the map's SRS (otherwise EPSG:4326 will be used)
   * @param {AbortSignal} [options.signal] - A signal to abort the iframe loading
   * @return {Promise<void>} A `Promise` for when the iframe is loaded
   * @throws For invalid arguments
   * @fires
   * - {@link CadenzaEditGeometryUpdateEvent}
   * - {@link CadenzaEditGeometryOkEvent}
   * - {@link CadenzaEditGeometryCancelEvent}
   */
  createGeometry(
    backgroundMapView,
    geometryType,
    { locationFinder, mapExtent, minScale, useMapSrs, signal } = {},
  ) {
    this.#log('CadenzaClient#createGeometry', ...arguments);
    const params = createParams({
      action: 'editGeometry',
      geometryType,
      locationFinder,
      mapExtent,
      minScale,
      useMapSrs,
    });
    return this.#show(resolvePath(backgroundMapView), params, signal);
  }

  /**
   * Edit a geometry.
   *
   * @param {EmbeddingTargetId} backgroundMapView - The workbook map view in the background
   * @param {Geometry} geometry - The geometry
   * @param {object} [options] - Options
   * @param {string} [options.locationFinder] - A search query for the location finder
   * @param {Extent} [options.mapExtent] - A map extent to set
   * @param {number} [options.minScale] - The minimum scale where the user should work on. A warning is shown when the map is zoomed out above the threshold.
   * @param {boolean} [options.useMapSrs] - Whether the geometry is in the map's SRS (otherwise EPSG:4326 is assumed)
   * @param {AbortSignal} [options.signal] - A signal to abort the iframe loading
   * @return {Promise<void>} A `Promise` for when the iframe is loaded
   * @throws For invalid arguments
   * @fires
   * - {@link CadenzaEditGeometryUpdateEvent}
   * - {@link CadenzaEditGeometryOkEvent}
   * - {@link CadenzaEditGeometryCancelEvent}
   */
  async editGeometry(
    backgroundMapView,
    geometry,
    { locationFinder, mapExtent, minScale, useMapSrs, signal } = {},
  ) {
    this.#log('CadenzaClient#editGeometry', ...arguments);
    assertValidGeometryType(geometry.type);
    const params = createParams({
      action: 'editGeometry',
      locationFinder,
      mapExtent,
      minScale,
      useMapSrs,
    });
    await this.#show(resolvePath(backgroundMapView), params, signal);
    if (geometry) {
      this.#postEvent('setGeometry', { geometry });
    }
  }

  /**
   * Select objects in a workbook map.
   *
   * @param {EmbeddingTargetId} backgroundMapView - The workbook map view
   * @param {object} [options] - Options
   * @param {(WorkbookLayerPath | string)[]} [options.layers] - Layers to restrict the selection to
   *  (identified using layer paths or print names)
   * @param {string} [options.locationFinder] - A search query for the location finder
   * @param {Extent} [options.mapExtent] - A map extent to set
   * @param {boolean} [options.useMapSrs] - Whether the geometry is in the map's SRS (otherwise EPSG:4326 is assumed)
   * @param {AbortSignal} [options.signal] - A signal to abort the iframe loading
   * @return {Promise<void>} A `Promise` for when the iframe is loaded
   * @throws For invalid arguments
   * @fires
   * - {@link CadenzaObjectInfoEvent}
   * - {@link CadenzaSelectObjectsUpdateEvent}
   * - {@link CadenzaSelectObjectsOkEvent}
   * - {@link CadenzaSelectObjectsCancelEvent}
   */
  selectObjects(
    backgroundMapView,
    { layers, locationFinder, mapExtent, useMapSrs, signal } = {},
  ) {
    this.#log('CadenzaClient#selectObjects', ...arguments);
    const params = createParams({
      action: 'selectObjects',
      layers: layers?.map(array),
      locationFinder,
      mapExtent,
      useMapSrs,
    });
    return this.#show(resolvePath(backgroundMapView), params, signal);
  }

  /**
   * Set the visibility of a layer in the currently shown workbook map view.
   *
   * When making a layer visible, its ancestors will be made visible, too.
   * When hiding a layer, the ancestors are not affected.
   *
   * @param {WorkbookLayerPath | string} layer - The layer to show or hide
   *   (identified using a layer path or a print name)
   * @param {boolean} visible - The visibility state of the layer
   * @return {Promise<unknown>} A `Promise` for when the layer visibility is set.
   */
  setLayerVisibility(layer, visible) {
    this.#log('CadenzaClient#setLayerVisibility', ...arguments);
    return this.#postRequest('setLayerVisibility', {
      layer: array(layer),
      visible,
    });
  }

  #show(
    /** @type string */ path,
    /** @type URLSearchParams */ params,
    /** @type AbortSignal | undefined */ signal,
  ) {
    const webApplication = this.#webApplication;
    if (webApplication) {
      params.set('webApplicationLink', webApplication.externalLinkId);
      params.set('webApplicationLinkRepository', webApplication.repositoryName);
    }

    const url = this.#createUrl(path, params);
    this.#log('Load iframe', url.toString());
    this.#requiredIframe.src = url.toString();
    return this.#getIframePromise(signal);
  }

  #getIframePromise(/** @type AbortSignal | undefined */ signal) {
    const iframe = this.#requiredIframe;
    /** @type {EventListener} */
    let onerror;
    /** @type {EventListener} */
    let onabort;
    /** @type {(() => void)[]} */
    let unsubscribes;
    /** @type {Promise<void>} */
    const promise = new Promise((resolve, reject) => {
      onerror = () =>
        reject(new CadenzaError('loading-error', 'Loading failed'));
      iframe.addEventListener('error', onerror);

      if (signal) {
        onabort = () => {
          iframe.contentWindow?.stop();
          reject(new AbortError());
        };
        signal.addEventListener('abort', onabort);
      }

      unsubscribes = [
        this.#on('ready', () => resolve()),
        this.#on('error', (/** @type {CadenzaErrorEvent} */ event) => {
          const { type, message } = event.detail;
          reject(new CadenzaError(type, message ?? 'Loading failed'));
        }),
      ];
    });

    promise
      .then(
        () => this.#log('Iframe loaded'),
        (error) => this.#log('Iframe loading failed', error),
      )
      .finally(() => {
        iframe.removeEventListener('error', onerror);
        signal?.removeEventListener('abort', onabort);
        unsubscribes.forEach((unsubscribe) => unsubscribe());
      });

    return promise;
  }

  #postRequest(/** @type string */ type, /** @type unknown */ detail) {
    /** @type {(() => void)[]} */
    let unsubscribes;
    /** @type {Promise<unknown>} */
    const promise = new Promise((resolve, reject) => {
      unsubscribes = [
        this.#on(`${type}:success`, ({ detail }) => resolve(detail)),
        this.#on(`${type}:error`, () => reject()),
      ];
    });
    promise.finally(() => unsubscribes.forEach((unsubscribe) => unsubscribe()));
    this.#postEvent(type, detail);
    return promise;
  }

  /**
   * Subscribe to a `postMessage()` event.
   *
   * @template {CadenzaEventType} TYPE
   * @param {TYPE} type - The event type
   * @param {(event: CadenzaEvent<TYPE, CadenzaEventByType<TYPE>['detail']>) => void} subscriber - The subscriber function
   * @return {() => void} An unsubscribe function
   */
  on(type, subscriber) {
    return this.#on(type, subscriber);
  }

  /**
   * @template {CadenzaEventType | string} TYPE
   * @template [DETAIL=unknown]
   * @param {TYPE} type
   * @param {(event: CadenzaEvent<TYPE, DETAIL>) => void} subscriber
   * @return {() => void} An unsubscribe function
   */
  #on(type, subscriber) {
    const subscriptions = this.#subscriptions;
    if (subscriptions.length === 0) {
      window.addEventListener('message', this.#onMessage);
    }
    subscriptions.push([
      type,
      /** @type {(event: CadenzaEvent<never>) => void} */ (subscriber),
    ]);

    return () => {
      subscriptions.forEach(([subscriptionType, subscriptionSubscriber], i) => {
        if (
          subscriptionType === type &&
          subscriptionSubscriber === subscriber
        ) {
          subscriptions.splice(i, 1);
        }
      });
      if (subscriptions.length === 0) {
        window.removeEventListener('message', this.#onMessage);
      }
    };
  }

  // Use arrow function so that it's bound to this.
  #onMessage = (
    /** @type MessageEvent<CadenzaEvent<never, never>> */ event,
  ) => {
    if (
      event.origin !== this.#origin ||
      event.source !== this.#requiredIframe.contentWindow
    ) {
      return;
    }

    const cadenzaEvent = event.data;
    this.#log('Received message', cadenzaEvent);
    this.#subscriptions.forEach(([type, subscriber]) => {
      if (type === cadenzaEvent.type) {
        subscriber(cadenzaEvent);
      }
    });
  };

  #postEvent(/** @type string */ type, /** @type unknown */ detail) {
    const cadenzaEvent = { type, detail };
    this.#log('postMessage', cadenzaEvent);
    const contentWindow = /** @type {WindowProxy} */ (
      this.#requiredIframe.contentWindow
    );
    contentWindow.postMessage(cadenzaEvent, { targetOrigin: this.#origin });
  }

  /**
   * Fetch data from a workbook view.
   *
   * @param {EmbeddingTargetId} source - The workbook view to fetch data from.
   *   Currently only table and indicator views are supported.
   * @param {DataType} dataType - The data type you want to get back from the server.
   *   Currently, `"csv"`, `"excel"` and `"json"` are supported.
   * @param {object} options - Options
   * @param {TablePart[]} [options.parts] - Table parts to export; If not specified, all parts are exported.
   * @param {AbortSignal} [options.signal] - A signal to abort the data fetching
   * @return {Promise<Response>} A `Promise` for the fetch response
   * @throws For invalid arguments
   */
  fetchData(source, dataType, { parts, signal } = {}) {
    this.#log('CadenzaClient#fetchData', ...arguments);
    assertSupportedDataType(dataType, ['csv', 'excel', 'json']);
    const params = createParams({ dataType, parts });
    return this.#fetch(resolvePath(source), params, signal);
  }

  async #fetch(
    /** @type string */ path,
    /** @type URLSearchParams */ params,
    /** @type AbortSignal | undefined */ signal,
  ) {
    const url = this.#createUrl(path, params);
    this.#log('Fetch', url.toString());
    const res = await fetch(url, { signal });
    if (!res.ok) {
      const errorType =
        {
          400: 'bad-request',
          401: 'unauthorized',
          404: 'not-found',
        }[res.status] ?? 'internal-error';
      throw new CadenzaError(errorType, 'Failed to fetch data');
    }
    return res;
  }

  /**
   * Gets data via postMessage.
   *
   * @param {DataType} type - The requested data type
   * @return {Promise<unknown>} A `Promise` with the data of requested type
   * @description
   * Supported types:
   * - png: returns BitmapImage with the currently displayed map
   *
   */
  async getData(type) {
    this.#log('CadenzaClient#getData', ...arguments);
    if (type != 'png') {
      throw Error('The type ' + type + 'is not supported');
    }
    return this.#postRequest('getData', { type });
  }

  /**
   * Download data from a workbook view.
   *
   * _Note:_ The file name, if not provided, is generated from the name of the workbook view and the current date.
   *
   * @param {EmbeddingTargetId} source - The workbook view to download data from.
   *   Currently only table and indicator views are supported.
   * @param {DataType} dataType - The data type you want to get back from the server.
   *   Currently, `"csv"`, `"excel"` and `"json"` are supported.
   * @param {object} options - Options
   * @param {string} [options.fileName] - The file name to use; The file extension is appended by Cadenza.
   * @param {TablePart[]} [options.parts] - Table parts to export; If not specified, all parts are exported.
   * @throws For invalid arguments
   */
  downloadData(source, dataType, { fileName, parts }) {
    this.#log('CadenzaClient#downloadData', ...arguments);
    assertSupportedDataType(dataType, ['csv', 'excel', 'json']);
    const params = createParams({ dataType, fileName, parts });
    this.#download(resolvePath(source), params);
  }

  #download(/** @type string */ path, /** @type URLSearchParams */ params) {
    const url = this.#createUrl(path, params);
    const a = document.createElement('a');
    a.href = url.toString();
    // causes the file to be downloaded even if the server sends a "Content-disposition: inline" header
    a.download = '';
    a.hidden = true;
    document.body.append(a);
    a.click();
    a.remove();
  }

  #createUrl(/** @type string */ path, /** @type URLSearchParams */ params) {
    const url = new URL(this.baseUrl + path);
    if (params) {
      for (const [param, value] of params) {
        url.searchParams.append(param, value);
      }
    }
    return url;
  }

  #log(/** @type unknown[] */ ...args) {
    if (this.#debug) {
      /** @type {unknown[]} */
      const redundantValues = [undefined, '', false];
      /** @type {(value: unknown) => value is object} */
      const isObject = (/** @type {unknown} */ value) =>
        value != null && typeof value === 'object';
      const sanitizedArgs = args
        .map((arg) => {
          if (isObject(arg)) {
            return Object.fromEntries(
              Object.entries(arg).filter(
                ([, value]) => !redundantValues.includes(value),
              ),
            );
          }
          return arg;
        })
        .filter(
          (arg) =>
            !redundantValues.includes(arg) &&
            !(isObject(arg) && Object.keys(arg).length === 0),
        );
      console.log(...sanitizedArgs);
    }
  }
}

function resolvePath(/** @type PageSource | EmbeddingTargetId */ source) {
  if (typeof source === 'string') {
    assert(
      validKebabCaseString(source),
      `Invalid embedding target ID: ${source}`,
    );
    return `/w/${source}`;
  } else {
    const page = source.page;
    assert(validPageName(page), `Invalid page name: ${page}`);
    return `/public/pages/${page}`;
  }
}

function assert(/** @type boolean */ assertion, /** @type string */ message) {
  if (!assertion) {
    throw new Error(message);
  }
}

function validUrl(/** @type string */ value) {
  try {
    new URL(value);
    return true;
  } catch {
    return false;
  }
}

function validPageName(/** @type string */ value) {
  return ['welcome'].includes(value);
}

function validKebabCaseString(/** @type string */ value) {
  return /^[a-z0-9]+(?:-[a-z0-9]+)*$/.test(value);
}

function validRepositoryName(/** @type string */ value) {
  return /^[\w -]{1,255}$/.test(value);
}

function validBase64String(/** @type string */ value) {
  try {
    // Workbook IDs are url-safe base64 strings.
    // https://stackoverflow.com/a/44528376
    atob(value.replace(/_/g, '/').replace(/-/g, '+'));
    return value !== '';
  } catch {
    return false;
  }
}

function validExternalLinkKey(/** @type ExternalLinkKey */ linkKey) {
  return (
    validRepositoryName(linkKey.repositoryName) &&
    validBase64String(linkKey.externalLinkId)
  );
}

function assertValidGeometryType(/** @type string */ value) {
  assert(validGeometryType(value), `Invalid geometry type: ${value}`);
}

function validGeometryType(/** @type string */ value) {
  return [
    'Point',
    'MultiPoint',
    'LineString',
    'MultiLineString',
    'Polygon',
    'MultiPolygon',
  ].includes(value);
}

function validTablePart(/** @type TablePart */ value) {
  return ['columns', 'values', 'totals'].includes(value);
}

function validOperationMode(/** @type string */ value) {
  return ['normal', 'simplified'].includes(value);
}

function validUiFeature(/** @type string */ value) {
  return ['workbook-design', 'workbook-view-management'].includes(value);
}

function assertSupportedDataType(
  /** @type DataType */ type,
<<<<<<< HEAD
  /** @type DataType[] */ supportedTypes = [
    'csv',
    'excel',
    'json',
    'pdf',
    'png',
  ], // default: All types are supported.
=======
  /** @type DataType[] */ supportedTypes,
>>>>>>> cb9cfcbe
) {
  assert(supportedTypes.includes(type), `Invalid data type: ${type}`);
}

/**
 * @param {object} params
 * @param {string} [params.action]
 * @param {DataType} [params.dataType]
 * @param {UiFeature[]} [params.disabledUiFeatures]
 * @param {boolean} [params.expandNavigator]
 * @param {string} [params.fileName]
 * @param {FilterVariables} [params.filter]
 * @param {GeometryType} [params.geometryType]
 * @param {boolean} [params.hideMainHeaderAndFooter]
 * @param {boolean} [params.hideWorkbookToolBar]
 * @param {GlobalId} [params.highlightGlobalId]
 * @param {string} [params.labelSet]
 * @param {WorkbookLayerPath[]} [params.layers]
 * @param {string} [params.locationFinder]
 * @param {Extent} [params.mapExtent]
 * @param {number} [params.minScale]
 * @param {OperationMode} [params.operationMode]
 * @param {TablePart[]} [params.parts]
 * @param {boolean} [params.useMapSrs]
 * @return {URLSearchParams}
 */
function createParams({
  action,
  dataType,
  disabledUiFeatures,
  expandNavigator,
  fileName,
  filter,
  geometryType,
  hideMainHeaderAndFooter,
  hideWorkbookToolBar,
  highlightGlobalId,
  labelSet,
  layers,
  locationFinder,
  mapExtent,
  minScale,
  operationMode,
  parts,
  useMapSrs,
}) {
  if (disabledUiFeatures) {
    disabledUiFeatures.forEach((feature) =>
      assert(validUiFeature(feature), `Invalid UI feature: ${feature}`),
    );
  }
  if (filter) {
    Object.keys(filter).forEach((varName) =>
      assert(
        validKebabCaseString(varName),
        `Invalid filter variable name: ${varName}`,
      ),
    );
  }
  if (geometryType) {
    assertValidGeometryType(geometryType);
  }
  if (operationMode) {
    assert(
      validOperationMode(operationMode),
      `Invalid operation mode: ${operationMode}`,
    );
  }
  if (parts) {
    parts.forEach((part) =>
      assert(validTablePart(part), `Invalid table part: ${part}`),
    );
  }
  return new URLSearchParams({
    ...(action && { action }),
    ...(dataType && { dataType }),
    ...(disabledUiFeatures && {
      disabledUiFeatures: disabledUiFeatures.join(),
    }),
    ...(expandNavigator && { expandNavigator: 'true' }),
    ...(fileName && { fileName }),
    ...(filter &&
      Object.fromEntries(
        Object.entries(filter).map(([variable, value]) => [
          `filter.${variable}`,
          JSON.stringify(value instanceof Date ? value.toISOString() : value),
        ]),
      )),
    ...(geometryType && { geometryType }),
    ...(hideMainHeaderAndFooter && { hideMainHeaderAndFooter: 'true' }),
    ...(hideWorkbookToolBar && { hideWorkbookToolBar: 'true' }),
    ...(highlightGlobalId && { highlightGlobalId }),
    ...(labelSet && { labelSet }),
    ...(layers &&
      layers.length && {
        layers: JSON.stringify(layers),
      }),
    ...(locationFinder && { locationFinder }),
    ...(mapExtent && { mapExtent: mapExtent.join() }),
    ...(minScale && { minScale: String(minScale) }),
    ...(operationMode && operationMode !== 'normal' && { operationMode }),
    ...(parts && { parts: parts.join() }),
    ...(useMapSrs && { useMapSrs: 'true' }),
  });
}

function array(/** @type unknown */ value) {
  return Array.isArray(value) ? value : [value];
}

// Please do not add internal event types like 'ready' here.
/**
 * @typedef {'change:extent'
 * | 'drillThrough'
 * | 'editGeometry:ok'
 * | 'editGeometry:update'
 * | 'editGeometry:cancel'
 * | 'objectInfo'
 * | 'selectObjects:ok'
 * | 'selectObjects:update'
 * | 'selectObjects:cancel'
 * } CadenzaEventType - An event type to subscribe to using {@link CadenzaClient#on}
 */

/**
 * @template {CadenzaEventType} T
 * @typedef { T extends 'change:extent' ? CadenzaChangeExtentEvent
 *  : T extends 'drillThrough' ? CadenzaDrillThroughEvent
 *  : T extends 'editGeometry:update' ? CadenzaEditGeometryUpdateEvent
 *  : T extends 'editGeometry:ok' ? CadenzaEditGeometryOkEvent
 *  : T extends 'editGeometry:cancel' ? CadenzaEditGeometryCancelEvent
 *  : T extends 'objectInfo' ? CadenzaObjectInfoEvent
 *  : T extends 'selectObjects:update' ? CadenzaEditGeometryUpdateEvent
 *  : T extends 'selectObjects:ok' ? CadenzaEditGeometryOkEvent
 *  : T extends 'selectObjects:cancel' ? CadenzaEditGeometryCancelEvent
 *  : never
 * } CadenzaEventByType
 */

/**
 * @template {CadenzaEventType | string} TYPE
 * @template [DETAIL=unknown]
 * @typedef CadenzaEvent - A Cadenza `postMessage()` event
 * @property {TYPE} type - The event type
 * @property {DETAIL} detail - Optional event details (depending on the event type)
 */
/**
 * @typedef {CadenzaEvent<'change:extent', {extent: Extent}>} CadenzaChangeExtentEvent - When the user moved the map.
 *   The extent is transformed according to the `useMapSrs` option.
 */
/**
 * @typedef {CadenzaEvent<'drillThrough', {values: unknown[][]}>} CadenzaDrillThroughEvent - When the user executed a POST message drill-through.
 * <p>
 * The event includes a data row for every item in the workbook selection, each row consisting of the values of
 * the attributes that were selected for the POST message content. If the drill-through was executed from a map
 * view, each row includes the geometry of the selected object as the last value.
 * <p>
 * See also: <a href="../index.html#md:json-representation-of-cadenza-object-data">JSON Representation of Cadenza Object Data</a>
 */
/** @typedef {CadenzaEvent<'editGeometry:update', {geometry: Geometry}>} CadenzaEditGeometryUpdateEvent - When the user changed the geometry. */
/** @typedef {CadenzaEvent<'editGeometry:ok', {geometry: Geometry}>} CadenzaEditGeometryOkEvent - When the user submitted the geometry. */
/** @typedef {CadenzaEvent<'editGeometry:cancel'>} CadenzaEditGeometryCancelEvent - When the user cancelled the geometry editing. */
/** @typedef {CadenzaEvent<'error', {type: string, message?: string}>} CadenzaErrorEvent - An error event that is mapped to a {@link CadenzaError} */
/** @typedef {CadenzaEvent<'objectInfo', {layer: WorkbookLayerPath, objectInfos: {selectionIndex: number, formattedValues: Record<string, string>}[]}>} CadenzaObjectInfoEvent - When the user opened the object info flyout. */
/** @typedef {CadenzaEvent<'selectObjects:update', {layer: WorkbookLayerPath, values: unknown[][]}>} CadenzaSelectObjectsUpdateEvent - When the user changed the selection. */
/** @typedef {CadenzaEvent<'selectObjects:ok', {layer: WorkbookLayerPath, values: unknown[][]}>} CadenzaSelectObjectsOkEvent - When the user submitted the selection. */
/** @typedef {CadenzaEvent<'selectObjects:cancel'>} CadenzaSelectObjectsCancelEvent - When the user cancelled the selection. */

export class AbortError extends DOMException {
  constructor() {
    super('Aborted', 'AbortError');
  }
}

/**
 * An `Error` implementation for errors in the communication with Cadenza.
 *
 * _Note:_ For invalid parameters, the Cadenza client will throw "normal" `Error`s.
 */
export class CadenzaError extends Error {
  #type;

  /**
   * @param {string} type - The technical identifier of the error
   * @param {string} message - A description of the error
   */
  constructor(type, message) {
    super(message);
    this.#type = type;
  }

  get type() {
    return this.#type;
  }
}<|MERGE_RESOLUTION|>--- conflicted
+++ resolved
@@ -820,17 +820,7 @@
 
 function assertSupportedDataType(
   /** @type DataType */ type,
-<<<<<<< HEAD
-  /** @type DataType[] */ supportedTypes = [
-    'csv',
-    'excel',
-    'json',
-    'pdf',
-    'png',
-  ], // default: All types are supported.
-=======
   /** @type DataType[] */ supportedTypes,
->>>>>>> cb9cfcbe
 ) {
   assert(supportedTypes.includes(type), `Invalid data type: ${type}`);
 }
