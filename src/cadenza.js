/**
 * Creates an instance of the Cadenza JS client.
 *
 * @param {string} baseUrl - The base URL of the Cadenza server
 * @param {object} [options] - Options
 * @param {HTMLIFrameElement | string} [options.iframe] - An iframe for embedding Cadenza or the iframe's ID.
 *   The iframe is required only for methods that embed Cadenza in an iframe, so e.g. not for {@link CadenzaClient#fetchData}.
 *   If you want to embed Cadenza in multiple iframes, you need to create an instance of the `CadenzaClient` per iframe.
 * @param {ExternalLinkKey} [options.webApplication] - An external link that Cadenza uses to resolve the
 *   [target origin](https://developer.mozilla.org/en-US/docs/Web/API/Window/postMessage#targetorigin) when posting events.
 *   This is required if Cadenza and your application are not running on the same origin.
 * @param {boolean} [options.debug] - Whether to enable debug logging
 * @throws For invalid arguments
 */
export function cadenza(baseUrl, options) {
  return new CadenzaClient(baseUrl, options);
}

/* @ts-ignore */
const previousGlobalCadenza = globalThis.cadenza;
globalThis.cadenza = Object.assign(
  (/** @type Parameters<cadenza> */ ...args) => cadenza(...args),
  {
    noConflict() {
      globalThis.cadenza = previousGlobalCadenza;
      return cadenza;
    },
  },
);

/**
 * @typedef {string} EmbeddingTargetId - The ID of a Cadenza embedding target
 *
 * Embedding targets are called 🇩🇪 "Einbettbarer Inhalt" / 🇺🇸 "Embeddable content" throughout the Cadenza UI and help.
 * They're managed within the respective workbook:
 *
 * - 🇩🇪 "Mehr" > "Arbeitsmappe verwalten" > "Einbettung"
 * - 🇺🇸 "More" > "Manage workbook" > "Embedding"
 *
 * The name of an embedding target (as entered in the UI) is its ID.
 */

/** @typedef {string} GlobalId - The ID of a navigator item */

/**
 * @typedef ExternalLinkKey - A tuple qualifying a Cadenza external link
 *
 * You get the `repositoryName` and `externalLinkId` from the URL of the external link's page in the Cadenza management center:
 * ```
 * {baseUrl}/admin/repositories/{repositoryName}/external-links/{externalLinkId}?...
 * ```
 *
 * @property {string} repositoryName - The name of the link's repository
 * @property {string} externalLinkId - The ID of the external link
 */
/**
 * @typedef {string[]} WorkbookLayerPath - Identifies a layer within a workbook map view
 *   using the print names of the layer and - if the layer is grouped - its ancestors
 */

/**
 * @typedef PageSource - A well-known Cadenza page
 * @property {'welcome'} page - The name of the page (Only `"welcome"` is currently supported.)
 */

/** @typedef {'normal'|'simplified'} OperationMode - The mode in which a workbook should be operated */
/**
 * @typedef {'workbook-design'|'workbook-view-management'} UiFeature - The name of a Cadenza UI feature
 *
 * _Note:_ Supported features are:
 * * `"workbook-design"` - The workbook designer
 * * `"workbook-view-management"` - Add/Edit/Remove workbook views (Is included in 'workbook-design'.)
 * */

/**
 * @typedef Geometry - A [GeoJSON](https://geojson.org/) geometry object
 * @property {GeometryType} type - The type of the geometry
 */
/**
 * @typedef {'Point'|'MultiPoint'|'LineString'|'MultiLineString'|'Polygon'|'MultiPolygon'} GeometryType - A GeoJSON geometry type
 *
 * _Note:_ The GeoJSON geometry type "GeometryCollection" is currently not supported.
 */
/** @typedef {[number,number,number,number]} Extent - An array of numbers representing an extent: [minx, miny, maxx, maxy] */

/**
 * @typedef {'csv' | 'excel' | 'json' | 'pdf' | 'png'} DataType - A data type
 *
 * See [JSON Representation of Cadenza Object Data](../index.html#md:json-representation-of-cadenza-object-data) for JSON data.
 */
/** @typedef {'columns' | 'values' | 'totals'} TablePart - A part of a table to export */
/**
 * @typedef {Record<string, string | string[] | number | Date | null>} FilterVariables - Filter variable names and values
 *
 * Variables of type String, Integer, Long, Double and Date can be set.
 *
 * _Note:_ Since numbers in JavaScript are Double values ([more info on MDN](https://developer.mozilla.org/en-US/docs/Web/JavaScript/Reference/Global_Objects/Number#number_encoding)),
 * for Long variables, the API is currently limited to the Double value range.
 */
/**
 * _Notes:_
 * * Most public methods can be aborted using an [AbortSignal](https://developer.mozilla.org/en-US/docs/Web/API/AbortSignal).
 *   When aborted, the result Promise is rejected with an {@link AbortError}.
 * * If there's another error, the result Promise is rejected with a {@link CadenzaError}.
 * * For methods that support the `hideMainHeaderAndFooter` and `hideWorkbookToolBar` parameters - the parameters cannot override the configuration of an embedding target.
 * * For methods that support the `locationFinder` and `mapExtent` parameters - when both are given, the `mapExtent` takes precedence.
 */
// Must be exported to be included in the docs.
export class CadenzaClient {
  /** @readonly */
  #baseUrl;

  /** @readonly */
  #origin;

  /** @readonly */
  #iframe;

  /** @readonly @type {ExternalLinkKey | undefined} */
  #webApplication;

  /** @type {HTMLIFrameElement | undefined} */
  #iframeElement;

  /** @readonly */
  #debug;

  /** @type {[ CadenzaEventType | string, (event: CadenzaEvent<never>) => void ][]} */
  #subscriptions = [];

  /**
   * @hidden
   * @param {string} baseUrl
   * @param {object} [options]
   * @param {HTMLIFrameElement | string} [options.iframe]
   * @param {ExternalLinkKey} [options.webApplication]
   * @param {boolean} [options.debug]
   */
  constructor(baseUrl, { debug = false, iframe, webApplication } = {}) {
    assert(validUrl(baseUrl), `Invalid baseUrl: ${baseUrl}`);
    if (webApplication) {
      assert(
        validExternalLinkKey(webApplication),
        `Invalid webApplication parameter: ${webApplication}`,
      );
    }

    // Remove trailing /
    if (baseUrl.at(-1) === '/') {
      baseUrl = baseUrl.substring(0, baseUrl.length - 1);
    }

    this.#baseUrl = baseUrl;
    this.#origin = new URL(baseUrl).origin;
    this.#iframe = iframe;
    this.#debug = debug;
    this.#webApplication = webApplication;

    this.#log('Create Cadenza client', baseUrl, iframe);
  }

  /** The base URL of the Cadenza server this client is requesting */
  get baseUrl() {
    return this.#baseUrl;
  }

  /** The iframe this client is using for embedding Cadenza. */
  get iframe() {
    const iframe = this.#iframe;
    if (!this.#iframeElement && iframe) {
      this.#iframeElement =
        typeof iframe === 'string'
          ? /** @type {HTMLIFrameElement} */ (
              document.getElementById(iframe) ?? undefined
            )
          : iframe;
    }
    return this.#iframeElement;
  }

  get #requiredIframe() {
    const iframe = /** @type {HTMLIFrameElement} */ (this.iframe);
    assert(
      iframe instanceof HTMLIFrameElement,
      'Required iframe is not present.',
    );
    const { width, height } = iframe.getBoundingClientRect();
    assert(width > 0 && height > 0, 'Iframe must be visible.');
    return iframe;
  }

  /**
   * Show a page, workbook, worksheet or workbook view in an iframe.
   *
   * @param {PageSource | EmbeddingTargetId} source - The source to show
   * @param {object} [options]
   * @param {DataType} [options.dataType] - Set to 'pdf' for views of type "JasperReports report"
   *     to show the report PDF directly, without any Cadenza headers or footers.
   * @param {UiFeature[]} [options.disabledUiFeatures] - Cadenza UI features to disable
   * @param {boolean} [options.expandNavigator] - Indicates if the navigator should be expanded.
   * @param {FilterVariables} [options.filter] - Filter variables
   * @param {boolean} [options.hideMainHeaderAndFooter] - Whether to hide the main Cadenza header and footer
   * @param {boolean} [options.hideWorkbookToolBar] - Whether to hide the workbook toolbar
   * @param {GlobalId} [options.highlightGlobalId] - The ID of an item to highlight / expand in the navigator
   * @param {String} [options.labelSet] - The name of a label set defined in the `basicweb-config.xml` (only supported for the welcome page)
   * @param {OperationMode} [options.operationMode] - The mode in which a workbook should be operated
   * @param {AbortSignal} [options.signal] - A signal to abort the iframe loading
   * @return {Promise<void>} A `Promise` for when the iframe is loaded
   * @throws For invalid arguments
   * @fires {@link CadenzaDrillThroughEvent}
   */
  show(
    source,
    {
      dataType,
      disabledUiFeatures,
      expandNavigator,
      filter,
      hideMainHeaderAndFooter,
      hideWorkbookToolBar,
      highlightGlobalId,
      labelSet,
      operationMode,
      signal,
    } = {},
  ) {
    this.#log('CadenzaClient#show', ...arguments);
    if (dataType) {
      assertSupportedDataType(dataType, ['pdf']);
    }
    if (labelSet) {
      assert(
        typeof source !== 'string' &&
          'page' in source &&
          source.page === 'welcome',
        'labelSet is only supported on the welcome page',
      );
    }
    const params = createParams({
      disabledUiFeatures,
      expandNavigator,
      filter,
      hideMainHeaderAndFooter,
      hideWorkbookToolBar,
      highlightGlobalId,
      labelSet,
      dataType,
      operationMode,
    });
    return this.#show(resolvePath(source), params, signal);
  }

  /**
   * Show a workbook map view in an iframe.
   *
   * @param {EmbeddingTargetId} mapView - The workbook map view to show
   * @param {object} [options] - Options
   * @param {UiFeature[]} [options.disabledUiFeatures] - Cadenza UI features to disable
   * @param {boolean} [options.expandNavigator] - Indicates if the navigator should be expanded.
   * @param {FilterVariables} [options.filter] - Filter variables
   * @param {Geometry} [options.geometry] - A geometry to show on the map
   * @param {boolean} [options.hideMainHeaderAndFooter] - Whether to hide the main Cadenza header and footer
   * @param {boolean} [options.hideWorkbookToolBar] - Whether to hide the workbook toolbar
   * @param {GlobalId} [options.highlightGlobalId] - The ID of an item to highlight / expand in the navigator
   * @param {string} [options.locationFinder] - A search query for the location finder
   * @param {Extent} [options.mapExtent] - A map extent to set
   * @param {OperationMode} [options.operationMode] - The mode in which a workbook should be operated
   * @param {boolean} [options.useMapSrs] -  Whether the geometry and the extent are in the map's SRS (otherwise EPSG:4326 is assumed)
   * @param {AbortSignal} [options.signal] - A signal to abort the iframe loading
   * @return {Promise<void>} A `Promise` for when the iframe is loaded
   * @throws For invalid arguments
   * @fires
   * - {@link CadenzaChangeExtentEvent}
   * - {@link CadenzaDrillThroughEvent}
   */
  async showMap(
    mapView,
    {
      disabledUiFeatures,
      expandNavigator,
      filter,
      geometry,
      hideMainHeaderAndFooter,
      hideWorkbookToolBar,
      highlightGlobalId,
      locationFinder,
      mapExtent,
      operationMode,
      useMapSrs,
      signal,
    } = {},
  ) {
    this.#log('CadenzaClient#showMap', ...arguments);
    if (geometry) {
      assertValidGeometryType(geometry.type);
    }
    const params = createParams({
      disabledUiFeatures,
      expandNavigator,
      filter,
      hideMainHeaderAndFooter,
      hideWorkbookToolBar,
      highlightGlobalId,
      locationFinder,
      mapExtent,
      operationMode,
      useMapSrs,
    });
    await this.#show(resolvePath(mapView), params, signal);
    if (geometry) {
      this.#postEvent('setGeometry', { geometry });
    }
  }

  /**
   * Expand/collapse the navigator.
   *
   * @param {boolean} expanded - The expansion state of the navigator
   */
  expandNavigator(expanded = true) {
    this.#log('CadenzaClient#expandNavigator', ...arguments);
    this.#postEvent('expandNavigator', { expandNavigator: Boolean(expanded) });
  }

  /**
   * Set filter variables in the currently shown workbook.
   *
   * @param {FilterVariables} filter - The variable values
   * @return {Promise<unknown>} A `Promise` for when the filter variables were set.
   */
  setFilter(filter) {
    this.#log('CadenzaClient#setFilter', ...arguments);
    return this.#postRequest('setFilter', { filter });
  }

  /**
   * Create a geometry.
   *
   * _Note:_ Under the hood, creating a geometry is similar to editing a geometry.
   * That's why the events use the `editGeometry` prefix.
   *
   * @param {EmbeddingTargetId} backgroundMapView - The workbook map view in the background
   * @param {GeometryType} geometryType - The geometry type
   * @param {object} [options] - Options
   * @param {string} [options.locationFinder] - A search query for the location finder
   * @param {Extent} [options.mapExtent] - A map extent to set
   * @param {number} [options.minScale] - The minimum scale where the user should work on. A warning is shown when the map is zoomed out above the threshold.
   * @param {boolean} [options.useMapSrs] - Whether the created geometry should use the map's SRS (otherwise EPSG:4326 will be used)
   * @param {AbortSignal} [options.signal] - A signal to abort the iframe loading
   * @return {Promise<void>} A `Promise` for when the iframe is loaded
   * @throws For invalid arguments
   * @fires
   * - {@link CadenzaEditGeometryUpdateEvent}
   * - {@link CadenzaEditGeometryOkEvent}
   * - {@link CadenzaEditGeometryCancelEvent}
   */
  createGeometry(
    backgroundMapView,
    geometryType,
    { locationFinder, mapExtent, minScale, useMapSrs, signal } = {},
  ) {
    this.#log('CadenzaClient#createGeometry', ...arguments);
    const params = createParams({
      action: 'editGeometry',
      geometryType,
      locationFinder,
      mapExtent,
      minScale,
      useMapSrs,
    });
    return this.#show(resolvePath(backgroundMapView), params, signal);
  }

  /**
   * Edit a geometry.
   *
   * @param {EmbeddingTargetId} backgroundMapView - The workbook map view in the background
   * @param {Geometry} geometry - The geometry
   * @param {object} [options] - Options
   * @param {string} [options.locationFinder] - A search query for the location finder
   * @param {Extent} [options.mapExtent] - A map extent to set
   * @param {number} [options.minScale] - The minimum scale where the user should work on. A warning is shown when the map is zoomed out above the threshold.
   * @param {boolean} [options.useMapSrs] - Whether the geometry is in the map's SRS (otherwise EPSG:4326 is assumed)
   * @param {AbortSignal} [options.signal] - A signal to abort the iframe loading
   * @return {Promise<void>} A `Promise` for when the iframe is loaded
   * @throws For invalid arguments
   * @fires
   * - {@link CadenzaEditGeometryUpdateEvent}
   * - {@link CadenzaEditGeometryOkEvent}
   * - {@link CadenzaEditGeometryCancelEvent}
   */
  async editGeometry(
    backgroundMapView,
    geometry,
    { locationFinder, mapExtent, minScale, useMapSrs, signal } = {},
  ) {
    this.#log('CadenzaClient#editGeometry', ...arguments);
    assertValidGeometryType(geometry.type);
    const params = createParams({
      action: 'editGeometry',
      locationFinder,
      mapExtent,
      minScale,
      useMapSrs,
    });
    await this.#show(resolvePath(backgroundMapView), params, signal);
    if (geometry) {
      this.#postEvent('setGeometry', { geometry });
    }
  }

  /**
   * Select objects in a workbook map.
   *
   * @param {EmbeddingTargetId} backgroundMapView - The workbook map view
   * @param {object} [options] - Options
   * @param {(WorkbookLayerPath | string)[]} [options.layers] - Layers to restrict the selection to
   *  (identified using layer paths or print names)
   * @param {string} [options.locationFinder] - A search query for the location finder
   * @param {Extent} [options.mapExtent] - A map extent to set
   * @param {boolean} [options.useMapSrs] - Whether the geometry is in the map's SRS (otherwise EPSG:4326 is assumed)
   * @param {AbortSignal} [options.signal] - A signal to abort the iframe loading
   * @return {Promise<void>} A `Promise` for when the iframe is loaded
   * @throws For invalid arguments
   * @fires
   * - {@link CadenzaObjectInfoEvent}
   * - {@link CadenzaSelectObjectsUpdateEvent}
   * - {@link CadenzaSelectObjectsOkEvent}
   * - {@link CadenzaSelectObjectsCancelEvent}
   */
  selectObjects(
    backgroundMapView,
    { layers, locationFinder, mapExtent, useMapSrs, signal } = {},
  ) {
    this.#log('CadenzaClient#selectObjects', ...arguments);
    const params = createParams({
      action: 'selectObjects',
      layers: layers?.map(array),
      locationFinder,
      mapExtent,
      useMapSrs,
    });
    return this.#show(resolvePath(backgroundMapView), params, signal);
  }

  /**
   * Set the visibility of a layer in the currently shown workbook map view.
   *
   * When making a layer visible, its ancestors will be made visible, too.
   * When hiding a layer, the ancestors are not affected.
   *
   * @param {WorkbookLayerPath | string} layer - The layer to show or hide
   *   (identified using a layer path or a print name)
   * @param {boolean} visible - The visibility state of the layer
   * @return {Promise<unknown>} A `Promise` for when the layer visibility is set.
   */
  setLayerVisibility(layer, visible) {
    this.#log('CadenzaClient#setLayerVisibility', ...arguments);
    return this.#postRequest('setLayerVisibility', {
      layer: array(layer),
      visible,
    });
  }

  #show(
    /** @type string */ path,
    /** @type URLSearchParams */ params,
    /** @type AbortSignal | undefined */ signal,
  ) {
    const webApplication = this.#webApplication;
    if (webApplication) {
      params.set('webApplicationLink', webApplication.externalLinkId);
      params.set('webApplicationLinkRepository', webApplication.repositoryName);
    }

    const url = this.#createUrl(path, params);
    this.#log('Load iframe', url.toString());
    this.#requiredIframe.src = url.toString();
    return this.#getIframePromise(signal);
  }

  #getIframePromise(/** @type AbortSignal | undefined */ signal) {
    const iframe = this.#requiredIframe;
    /** @type {EventListener} */
    let onerror;
    /** @type {EventListener} */
    let onabort;
    /** @type {(() => void)[]} */
    let unsubscribes;
    /** @type {Promise<void>} */
    const promise = new Promise((resolve, reject) => {
      onerror = () =>
        reject(new CadenzaError('loading-error', 'Loading failed'));
      iframe.addEventListener('error', onerror);

      if (signal) {
        onabort = () => {
          iframe.contentWindow?.stop();
          reject(new AbortError());
        };
        signal.addEventListener('abort', onabort);
      }

      unsubscribes = [
        this.#on('ready', () => resolve()),
        this.#on('error', (/** @type {CadenzaErrorEvent} */ event) => {
          const { type, message } = event.detail;
          reject(new CadenzaError(type, message ?? 'Loading failed'));
        }),
      ];
    });

    promise
      .then(
        () => this.#log('Iframe loaded'),
        (error) => this.#log('Iframe loading failed', error),
      )
      .finally(() => {
        iframe.removeEventListener('error', onerror);
        signal?.removeEventListener('abort', onabort);
        unsubscribes.forEach((unsubscribe) => unsubscribe());
      });

    return promise;
  }

<<<<<<< HEAD

   /**
   * @template [T=void]
   * @param {string} type
   * @param {unknown} [detail]
   * @returns {Promise<T>}
   */
   #postRequest(type, detail) {
    /** @type {(() => void)[]} */
    let unsubscribes;
    const promise = new Promise((resolve, reject) => {
      unsubscribes = [
        this.#on(`${type}:success`, (event) => resolve(event.detail)),
        this.#on(`${type}:error`, () => reject()),
      ];
    });
    promise.finally(() => unsubscribes.forEach((unsubscribe) => unsubscribe()));
    this.#postEvent(type, detail);
    return promise;
  }

=======
>>>>>>> 1858e4cd
  /**
   * Subscribe to a `postMessage()` event.
   *
   * @template {CadenzaEventType} TYPE
   * @param {TYPE} type - The event type
   * @param {(event: CadenzaEvent<TYPE, CadenzaEventByType<TYPE>['detail']>) => void} subscriber - The subscriber function
   * @return {() => void} An unsubscribe function
   */
  on(type, subscriber) {
    return this.#on(type, subscriber);
  }

  /**
   * @template {CadenzaEventType | string} TYPE
   * @template [DETAIL=unknown]
   * @param {TYPE} type
   * @param {(event: CadenzaEvent<TYPE, DETAIL>) => void} subscriber
   * @return {() => void} An unsubscribe function
   */
  #on(type, subscriber) {
    const subscriptions = this.#subscriptions;
    if (subscriptions.length === 0) {
      window.addEventListener('message', this.#onMessage);
    }
    subscriptions.push([
      type,
      /** @type {(event: CadenzaEvent<never>) => void} */ (subscriber),
    ]);

    return () => {
      subscriptions.forEach(([subscriptionType, subscriptionSubscriber], i) => {
        if (
          subscriptionType === type &&
          subscriptionSubscriber === subscriber
        ) {
          subscriptions.splice(i, 1);
        }
      });
      if (subscriptions.length === 0) {
        window.removeEventListener('message', this.#onMessage);
      }
    };
  }

  // Use arrow function so that it's bound to this.
  #onMessage = (
    /** @type MessageEvent<CadenzaEvent<never, never>> */ event,
  ) => {
    if (
      event.origin !== this.#origin ||
      event.source !== this.#requiredIframe.contentWindow
    ) {
      return;
    }

    const cadenzaEvent = event.data;
    this.#log('Received message', cadenzaEvent);
    this.#subscriptions.forEach(([type, subscriber]) => {
      if (type === cadenzaEvent.type) {
        subscriber(cadenzaEvent);
      }
    });
  };

  /**
   * Posts an event to Cadenza and returns a `Promise` for the response.
   *
   * It is guaranteed that a response refers to a specific request,
   * even if multiple request are executed in parallel.
   */
  #postRequest(/** @type string */ type, /** @type unknown */ detail) {
    const { port1, port2 } = new MessageChannel();
    /** @type {Promise<void>} */
    const promise = new Promise((resolve, reject) => {
      port1.onmessage = (
        /** @type MessageEvent<CadenzaEvent<never, never>> */ event,
      ) => {
        const cadenzaEvent = event.data;
        if (cadenzaEvent.type === `${type}:success`) {
          resolve();
        } else if (cadenzaEvent.type === `${type}:error`) {
          reject();
        }
      };
    });
    this.#postEvent(type, detail, [port2]);
    return promise;
  }

  /**
   * @param {string} type
   * @param {unknown} [detail]
   * @param {Transferable[]} [transfer]
   */
  #postEvent(type, detail, transfer) {
    const cadenzaEvent = { type, detail };
    this.#log('postMessage', cadenzaEvent);
    const contentWindow = /** @type {WindowProxy} */ (
      this.#requiredIframe.contentWindow
    );
    contentWindow.postMessage(cadenzaEvent, {
      targetOrigin: this.#origin,
      transfer,
    });
  }

  /**
   * Fetch data from a workbook view.
   *
   * @param {EmbeddingTargetId} source - The workbook view to fetch data from.
   *   Currently only table and indicator views are supported.
   * @param {DataType} dataType - The data type you want to get back from the server.
   *   Currently, `"csv"`, `"excel"` and `"json"` are supported.
   * @param {object} options - Options
   * @param {TablePart[]} [options.parts] - Table parts to export; If not specified, all parts are exported.
   * @param {AbortSignal} [options.signal] - A signal to abort the data fetching
   * @return {Promise<Response>} A `Promise` for the fetch response
   * @throws For invalid arguments
   */
  fetchData(source, dataType, { parts, signal } = {}) {
    this.#log('CadenzaClient#fetchData', ...arguments);
    assertSupportedDataType(dataType, ['csv', 'excel', 'json']);
    const params = createParams({ dataType, parts });
    return this.#fetch(resolvePath(source), params, signal);
  }

  async #fetch(
    /** @type string */ path,
    /** @type URLSearchParams */ params,
    /** @type AbortSignal | undefined */ signal,
  ) {
    const url = this.#createUrl(path, params);
    this.#log('Fetch', url.toString());
    const res = await fetch(url, { signal });
    if (!res.ok) {
      const errorType =
        {
          400: 'bad-request',
          401: 'unauthorized',
          404: 'not-found',
        }[res.status] ?? 'internal-error';
      throw new CadenzaError(errorType, 'Failed to fetch data');
    }
    return res;
  }

   /**
   * Get data from the currently shown workbook view.
   *
   * Currently, only map views are supported.
   *
   * @template {DataType} T
   * @param {T} type - The requested data type. Currently, only `"png"` is supported.
   * @return {Promise<T extends 'png' ? Blob : never>}
   */
  async getData(type) {
    this.#log('CadenzaClient#getData', ...arguments);
    assertSupportedDataType(type, ['png']);
    return this.#postRequest('getData', { type });
  }

  /**
   * Download data from a workbook view.
   *
   * _Note:_ The file name, if not provided, is generated from the name of the workbook view and the current date.
   *
   * @param {EmbeddingTargetId} source - The workbook view to download data from.
   *   Currently only table and indicator views are supported.
   * @param {DataType} dataType - The data type you want to get back from the server.
   *   Currently, `"csv"`, `"excel"` and `"json"` are supported.
   * @param {object} options - Options
   * @param {string} [options.fileName] - The file name to use; The file extension is appended by Cadenza.
   * @param {TablePart[]} [options.parts] - Table parts to export; If not specified, all parts are exported.
   * @throws For invalid arguments
   */
  downloadData(source, dataType, { fileName, parts }) {
    this.#log('CadenzaClient#downloadData', ...arguments);
    assertSupportedDataType(dataType, ['csv', 'excel', 'json']);
    const params = createParams({ dataType, fileName, parts });
    this.#download(resolvePath(source), params);
  }

  #download(/** @type string */ path, /** @type URLSearchParams */ params) {
    const url = this.#createUrl(path, params);
    const a = document.createElement('a');
    a.href = url.toString();
    // causes the file to be downloaded even if the server sends a "Content-disposition: inline" header
    a.download = '';
    a.hidden = true;
    document.body.append(a);
    a.click();
    a.remove();
  }

  #createUrl(/** @type string */ path, /** @type URLSearchParams */ params) {
    const url = new URL(this.baseUrl + path);
    if (params) {
      for (const [param, value] of params) {
        url.searchParams.append(param, value);
      }
    }
    return url;
  }

  #log(/** @type unknown[] */ ...args) {
    if (this.#debug) {
      /** @type {unknown[]} */
      const redundantValues = [undefined, '', false];
      /** @type {(value: unknown) => value is object} */
      const isObject = (/** @type {unknown} */ value) =>
        value != null && typeof value === 'object';
      const sanitizedArgs = args
        .map((arg) => {
          if (isObject(arg)) {
            return Object.fromEntries(
              Object.entries(arg).filter(
                ([, value]) => !redundantValues.includes(value),
              ),
            );
          }
          return arg;
        })
        .filter(
          (arg) =>
            !redundantValues.includes(arg) &&
            !(isObject(arg) && Object.keys(arg).length === 0),
        );
      console.log(...sanitizedArgs);
    }
  }
}

function resolvePath(/** @type PageSource | EmbeddingTargetId */ source) {
  if (typeof source === 'string') {
    assert(
      validKebabCaseString(source),
      `Invalid embedding target ID: ${source}`,
    );
    return `/w/${source}`;
  } else {
    const page = source.page;
    assert(validPageName(page), `Invalid page name: ${page}`);
    return `/public/pages/${page}`;
  }
}

function assert(/** @type boolean */ assertion, /** @type string */ message) {
  if (!assertion) {
    throw new Error(message);
  }
}

function validUrl(/** @type string */ value) {
  try {
    new URL(value);
    return true;
  } catch {
    return false;
  }
}

function validPageName(/** @type string */ value) {
  return ['welcome'].includes(value);
}

function validKebabCaseString(/** @type string */ value) {
  return /^[a-z0-9]+(?:-[a-z0-9]+)*$/.test(value);
}

function validRepositoryName(/** @type string */ value) {
  return /^[\w -]{1,255}$/.test(value);
}

function validBase64String(/** @type string */ value) {
  try {
    // Workbook IDs are url-safe base64 strings.
    // https://stackoverflow.com/a/44528376
    atob(value.replace(/_/g, '/').replace(/-/g, '+'));
    return value !== '';
  } catch {
    return false;
  }
}

function validExternalLinkKey(/** @type ExternalLinkKey */ linkKey) {
  return (
    validRepositoryName(linkKey.repositoryName) &&
    validBase64String(linkKey.externalLinkId)
  );
}

function assertValidGeometryType(/** @type string */ value) {
  assert(validGeometryType(value), `Invalid geometry type: ${value}`);
}

function validGeometryType(/** @type string */ value) {
  return [
    'Point',
    'MultiPoint',
    'LineString',
    'MultiLineString',
    'Polygon',
    'MultiPolygon',
  ].includes(value);
}

function validTablePart(/** @type TablePart */ value) {
  return ['columns', 'values', 'totals'].includes(value);
}

function validOperationMode(/** @type string */ value) {
  return ['normal', 'simplified'].includes(value);
}

function validUiFeature(/** @type string */ value) {
  return ['workbook-design', 'workbook-view-management'].includes(value);
}

function assertSupportedDataType(
  /** @type DataType */ type,
  /** @type DataType[] */ supportedTypes,
) {
  assert(supportedTypes.includes(type), `Invalid data type: ${type}`);
}

/**
 * @param {object} params
 * @param {string} [params.action]
 * @param {DataType} [params.dataType]
 * @param {UiFeature[]} [params.disabledUiFeatures]
 * @param {boolean} [params.expandNavigator]
 * @param {string} [params.fileName]
 * @param {FilterVariables} [params.filter]
 * @param {GeometryType} [params.geometryType]
 * @param {boolean} [params.hideMainHeaderAndFooter]
 * @param {boolean} [params.hideWorkbookToolBar]
 * @param {GlobalId} [params.highlightGlobalId]
 * @param {string} [params.labelSet]
 * @param {WorkbookLayerPath[]} [params.layers]
 * @param {string} [params.locationFinder]
 * @param {Extent} [params.mapExtent]
 * @param {number} [params.minScale]
 * @param {OperationMode} [params.operationMode]
 * @param {TablePart[]} [params.parts]
 * @param {boolean} [params.useMapSrs]
 * @return {URLSearchParams}
 */
function createParams({
  action,
  dataType,
  disabledUiFeatures,
  expandNavigator,
  fileName,
  filter,
  geometryType,
  hideMainHeaderAndFooter,
  hideWorkbookToolBar,
  highlightGlobalId,
  labelSet,
  layers,
  locationFinder,
  mapExtent,
  minScale,
  operationMode,
  parts,
  useMapSrs,
}) {
  if (disabledUiFeatures) {
    disabledUiFeatures.forEach((feature) =>
      assert(validUiFeature(feature), `Invalid UI feature: ${feature}`),
    );
  }
  if (filter) {
    Object.keys(filter).forEach((varName) =>
      assert(
        validKebabCaseString(varName),
        `Invalid filter variable name: ${varName}`,
      ),
    );
  }
  if (geometryType) {
    assertValidGeometryType(geometryType);
  }
  if (operationMode) {
    assert(
      validOperationMode(operationMode),
      `Invalid operation mode: ${operationMode}`,
    );
  }
  if (parts) {
    parts.forEach((part) =>
      assert(validTablePart(part), `Invalid table part: ${part}`),
    );
  }
  return new URLSearchParams({
    ...(action && { action }),
    ...(dataType && { dataType }),
    ...(disabledUiFeatures && {
      disabledUiFeatures: disabledUiFeatures.join(),
    }),
    ...(expandNavigator && { expandNavigator: 'true' }),
    ...(fileName && { fileName }),
    ...(filter &&
      Object.fromEntries(
        Object.entries(filter).map(([variable, value]) => [
          `filter.${variable}`,
          JSON.stringify(value instanceof Date ? value.toISOString() : value),
        ]),
      )),
    ...(geometryType && { geometryType }),
    ...(hideMainHeaderAndFooter && { hideMainHeaderAndFooter: 'true' }),
    ...(hideWorkbookToolBar && { hideWorkbookToolBar: 'true' }),
    ...(highlightGlobalId && { highlightGlobalId }),
    ...(labelSet && { labelSet }),
    ...(layers &&
      layers.length && {
        layers: JSON.stringify(layers),
      }),
    ...(locationFinder && { locationFinder }),
    ...(mapExtent && { mapExtent: mapExtent.join() }),
    ...(minScale && { minScale: String(minScale) }),
    ...(operationMode && operationMode !== 'normal' && { operationMode }),
    ...(parts && { parts: parts.join() }),
    ...(useMapSrs && { useMapSrs: 'true' }),
  });
}

function array(/** @type unknown */ value) {
  return Array.isArray(value) ? value : [value];
}

// Please do not add internal event types like 'ready' here.
/**
 * @typedef {'change:extent'
 * | 'drillThrough'
 * | 'editGeometry:ok'
 * | 'editGeometry:update'
 * | 'editGeometry:cancel'
 * | 'objectInfo'
 * | 'selectObjects:ok'
 * | 'selectObjects:update'
 * | 'selectObjects:cancel'
 * } CadenzaEventType - An event type to subscribe to using {@link CadenzaClient#on}
 */

/**
 * @template {CadenzaEventType} T
 * @typedef { T extends 'change:extent' ? CadenzaChangeExtentEvent
 *  : T extends 'drillThrough' ? CadenzaDrillThroughEvent
 *  : T extends 'editGeometry:update' ? CadenzaEditGeometryUpdateEvent
 *  : T extends 'editGeometry:ok' ? CadenzaEditGeometryOkEvent
 *  : T extends 'editGeometry:cancel' ? CadenzaEditGeometryCancelEvent
 *  : T extends 'objectInfo' ? CadenzaObjectInfoEvent
 *  : T extends 'selectObjects:update' ? CadenzaEditGeometryUpdateEvent
 *  : T extends 'selectObjects:ok' ? CadenzaEditGeometryOkEvent
 *  : T extends 'selectObjects:cancel' ? CadenzaEditGeometryCancelEvent
 *  : never
 * } CadenzaEventByType
 */

/**
 * @template {CadenzaEventType | string} TYPE
 * @template [DETAIL=unknown]
 * @typedef CadenzaEvent - A Cadenza `postMessage()` event
 * @property {TYPE} type - The event type
 * @property {DETAIL} detail - Optional event details (depending on the event type)
 */
/**
 * @typedef {CadenzaEvent<'change:extent', {extent: Extent}>} CadenzaChangeExtentEvent - When the user moved the map.
 *   The extent is transformed according to the `useMapSrs` option.
 */
/**
 * @typedef {CadenzaEvent<'drillThrough', {values: unknown[][]}>} CadenzaDrillThroughEvent - When the user executed a POST message drill-through.
 * <p>
 * The event includes a data row for every item in the workbook selection, each row consisting of the values of
 * the attributes that were selected for the POST message content. If the drill-through was executed from a map
 * view, each row includes the geometry of the selected object as the last value.
 * <p>
 * See also: <a href="../index.html#md:json-representation-of-cadenza-object-data">JSON Representation of Cadenza Object Data</a>
 */
/** @typedef {CadenzaEvent<'editGeometry:update', {geometry: Geometry}>} CadenzaEditGeometryUpdateEvent - When the user changed the geometry. */
/** @typedef {CadenzaEvent<'editGeometry:ok', {geometry: Geometry}>} CadenzaEditGeometryOkEvent - When the user submitted the geometry. */
/** @typedef {CadenzaEvent<'editGeometry:cancel'>} CadenzaEditGeometryCancelEvent - When the user cancelled the geometry editing. */
/** @typedef {CadenzaEvent<'error', {type: string, message?: string}>} CadenzaErrorEvent - An error event that is mapped to a {@link CadenzaError} */
/** @typedef {CadenzaEvent<'objectInfo', {layer: WorkbookLayerPath, objectInfos: {selectionIndex: number, formattedValues: Record<string, string>}[]}>} CadenzaObjectInfoEvent - When the user opened the object info flyout. */
/** @typedef {CadenzaEvent<'selectObjects:update', {layer: WorkbookLayerPath, values: unknown[][]}>} CadenzaSelectObjectsUpdateEvent - When the user changed the selection. */
/** @typedef {CadenzaEvent<'selectObjects:ok', {layer: WorkbookLayerPath, values: unknown[][]}>} CadenzaSelectObjectsOkEvent - When the user submitted the selection. */
/** @typedef {CadenzaEvent<'selectObjects:cancel'>} CadenzaSelectObjectsCancelEvent - When the user cancelled the selection. */

export class AbortError extends DOMException {
  constructor() {
    super('Aborted', 'AbortError');
  }
}

/**
 * An `Error` implementation for errors in the communication with Cadenza.
 *
 * _Note:_ For invalid parameters, the Cadenza client will throw "normal" `Error`s.
 */
export class CadenzaError extends Error {
  #type;

  /**
   * @param {string} type - The technical identifier of the error
   * @param {string} message - A description of the error
   */
  constructor(type, message) {
    super(message);
    this.#type = type;
  }

  get type() {
    return this.#type;
  }
}<|MERGE_RESOLUTION|>--- conflicted
+++ resolved
@@ -524,8 +524,6 @@
     return promise;
   }
 
-<<<<<<< HEAD
-
    /**
    * @template [T=void]
    * @param {string} type
@@ -546,8 +544,7 @@
     return promise;
   }
 
-=======
->>>>>>> 1858e4cd
+
   /**
    * Subscribe to a `postMessage()` event.
    *
