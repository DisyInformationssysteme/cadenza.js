--- conflicted
+++ resolved
@@ -201,19 +201,8 @@
    * @param {AbortSignal} [options.signal] - A signal to abort the iframe loading
    * @return {Promise<void>} A `Promise` for when the iframe is loaded
    * @throws For invalid arguments
-<<<<<<< HEAD
-   * @fires `drillThrough` - When the user executed a POST message drill-through.
-   *   <p>
-   *   The event includes a data row for every item in the workbook selection, each row consisting of the values of
-   *   the attributes that were selected for the POST message content. If the drill-through was executed from a map
-   *   view, each row includes the geometry of the selected object as the last value.
-   *   <p>
-   *   See also: [JSON Representation of Cadenza Object Data](../index.html#md:json-representation-of-cadenza-object-data)
-   * @fires `change:extent` - When the map extent is changed a POST message 'change:extent' is fired.
-   *   The event details contain the new {@link Extent} of the map (transformed to EPSG:4326).
-=======
    * @fires {@link CadenzaDrillThroughEvent}
->>>>>>> f2a06287
+   * @fires {@link CadenzaChangeExtentEvent}
    */
   show(
     source,
@@ -275,15 +264,8 @@
    * @param {AbortSignal} [options.signal] - A signal to abort the iframe loading
    * @return {Promise<void>} A `Promise` for when the iframe is loaded
    * @throws For invalid arguments
-<<<<<<< HEAD
-   * @fires `drillThrough` - When the user executed a POST message drill-through.
-   *   The event includes a row of values for each row in the workbook selection, each row consisting of the values of
-   *   the attributes that were selected for the POST message content plus the geometry of the select object as the last value.
-   * @fires `change:extent` - When the map extent is changed a POST message 'change:extent' is fired.
-   *   The event details contain the new {@link Extent} of the map (transformed to EPSG:4326).
-=======
    * @fires {@link CadenzaDrillThroughEvent}
->>>>>>> f2a06287
+   * @fires {@link CadenzaChangeExtentEvent}
    */
   async showMap(
     mapView,
@@ -899,6 +881,10 @@
  * <p>
  * See also: <a href="../index.html#md:json-representation-of-cadenza-object-data">JSON Representation of Cadenza Object Data</a>
  */
+/**  
+ * @typedef {CadenzaEvent<'change:extent', {extent: Extent}>} CadenzaChangeExtentEvent - When the user moved the map. 
+ * The extent is transformed according to the `useMapSrs` option. 
+ */
 /** @typedef {CadenzaEvent<'editGeometry:update', {geometry: Geometry}>} CadenzaEditGeometryUpdateEvent - When the user changed the geometry. */
 /** @typedef {CadenzaEvent<'editGeometry:ok', {geometry: Geometry}>} CadenzaEditGeometryOkEvent - When the user submitted the geometry. */
 /** @typedef {CadenzaEvent<'editGeometry:cancel'>} CadenzaEditGeometryCancelEvent - When the user cancelled the geometry editing. */
