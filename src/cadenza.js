/**
 * @typedef CadenzaClientOptions
 * @property {string} [baseUrl] - The base URL of the Cadenza server
 * @property {HTMLIFrameElement | string} [options.iframe] - An iframe for embedding Cadenza or the iframe's ID.
 *   The iframe is required only for methods that embed Cadenza in an iframe, so e.g. not for {@link CadenzaClient#fetchData}.
 *   If you want to embed Cadenza in multiple iframes, you need to create an instance of the `CadenzaClient` per iframe.
 * @property {ExternalLinkKey} [options.webApplication] - An external link that Cadenza uses to resolve the
 *   [target origin](https://developer.mozilla.org/en-US/docs/Web/API/Window/postMessage#targetorigin) when posting events.
 *   This is required if Cadenza and your application are not running on the same origin.
 *   Please ensure that the user has view privilege for that link!
 * @property {boolean} [options.debug] - Whether to enable debug logging
 */

/**
 * Creates an instance of the Cadenza JS client.
 *
 * @overload
 * @param {CadenzaClientOptions} [options] - Options
 * @return {CadenzaClient}
 * @throws For invalid arguments
 */
/**
 * Creates an instance of the Cadenza JS client.
 *
 * @deprecated This overload is deprecated since <time>2024-05-08</time> and will eventually be removed.
 *   Please use the other overload.
 * @overload
 * @param {string} baseUrl - The base URL of the Cadenza server
 * @param {Exclude<CadenzaClientOptions, 'baseUrl'>} [options] - Options
 * @return {CadenzaClient}
 * @throws For invalid arguments
 */
/**
 * @param {string | CadenzaClientOptions} [baseUrlOrOptions]
 * @param {CadenzaClientOptions} [options]
 */
export function cadenza(baseUrlOrOptions, options) {
  options =
    typeof baseUrlOrOptions === 'string'
      ? { baseUrl: baseUrlOrOptions, ...options }
      : baseUrlOrOptions;
  return new CadenzaClient(options);
}

/* @ts-ignore */
const previousGlobalCadenza = globalThis.cadenza;
globalThis.cadenza = Object.assign(
  (/** @type Parameters<cadenza> */ ...args) => cadenza(...args),
  {
    noConflict() {
      globalThis.cadenza = previousGlobalCadenza;
      return cadenza;
    },
  },
);

/**
 * @template {string} T
 * @typedef {string & {__type: T}} OpaqueString - A specific `string` type that is not assignable from another string
 *
 * The idea is to have a specific type e.g. for the {@link EmbeddingTargetId} instead of a plain `string`.
 * You don't need to _actually_ add that `__type` property. In TS code, just use a
 * [type assertion](https://www.typescriptlang.org/docs/handbook/2/everyday-types.html#type-assertions)
 * (e.g. `cadenzaClient.show('{embeddingTargetId}' as EmbeddingTargetId)`).
 */

/**
 * @typedef {OpaqueString<'EmbeddingTargetId'>} EmbeddingTargetId - The ID of a Cadenza embedding target
 *
 * Embedding targets are called 🇩🇪 "Einbettbarer Inhalt" / 🇺🇸 "Embeddable content" throughout the Cadenza UI and help.
 * They're managed within the respective workbook:
 *
 * - 🇩🇪 "Mehr" > "Arbeitsmappe verwalten" > "Einbettung"
 * - 🇺🇸 "More" > "Manage workbook" > "Embedding"
 *
 * The name of an embedding target (as entered in the UI) is its ID.
 */

/** @typedef {OpaqueString<'GlobalId'>} GlobalId - The ID of a navigator item */

/**
 * @typedef ExternalLinkKey - A tuple qualifying a Cadenza external link
 *
 * You get the `repositoryName` and `externalLinkId` from the URL of the external link's page in the Cadenza management center:
 * ```
 * {baseUrl}/admin/repositories/{repositoryName}/external-links/{externalLinkId}?...
 * ```
 *
 * @property {string} repositoryName - The name of the link's repository
 * @property {string} externalLinkId - The ID of the external link
 */
/**
 * @typedef {string[]} WorkbookLayerPath - Identifies a layer within a workbook map view
 *   using the print names of the layer and - if the layer is grouped - its ancestors
 */

/**
 * @typedef PageSource - A well-known Cadenza page
 * @property {'welcome'} page - The name of the page (Only `"welcome"` is currently supported.)
 */

/** @typedef {'normal'|'simplified'} OperationMode - The mode in which a workbook should be operated */
/**
 * @typedef {'workbook-design'|'workbook-view-management'} UiFeature - The name of a Cadenza UI feature
 *
 * _Note:_ Supported features are:
 * * `"workbook-design"` - The workbook designer
 * * `"workbook-view-management"` - Add/Edit/Remove workbook views (Is included in 'workbook-design'.)
 * */

/**
 * @typedef Geometry - A [GeoJSON](https://geojson.org/) geometry object
 * @property {GeometryType} type - The type of the geometry
 */
/**
 * @typedef {'Point'|'MultiPoint'|'LineString'|'MultiLineString'|'Polygon'|'MultiPolygon'} GeometryType - A GeoJSON geometry type
 *
 * _Note:_ The GeoJSON geometry type "GeometryCollection" is currently not supported.
 */
/** @typedef {[number,number,number,number]} Extent - An array of numbers representing an extent: [minx, miny, maxx, maxy] */

/**
 * @typedef {'csv' | 'excel' | 'json' | 'pdf' | 'png'} DataType - A data type
 *
 * See [JSON Representation of Cadenza Object Data](../index.html#md:json-representation-of-cadenza-object-data) for JSON data.
 */
/** @typedef {'columns' | 'values' | 'totals'} TablePart - A part of a table to export */
/**
 * @typedef {Record<string, string | string[] | number | Date | null>} FilterVariables - Filter variable names and values
 *
 * Variables of type String, Integer, Long, Double and Date can be set.
 *
 * _Note:_ Since numbers in JavaScript are Double values ([more info on MDN](https://developer.mozilla.org/en-US/docs/Web/JavaScript/Reference/Global_Objects/Number#number_encoding)),
 * for Long variables, the API is currently limited to the Double value range.
 */

let hasCadenzaSession = false;

/** @type {Promise<void> | undefined} */
let firstEmbeddingTargetShown;

/**
 * _Notes:_
 * * Most public methods are tagged with one of these modifiers:
 *   * `Embed`: The method embeds Cadenza in the given iframe.
 *   * `Post Message`: The method communicates with an embedded or parent/opener Cadenza via postMessage.
 *   * `Post Message Parent`: The method communicates with a parent/opener Cadenza via postMessage.
 *   * `Server`: The method communicates with the Cadenza server via HTTP.
 * * Most public methods can be aborted using an [AbortSignal](https://developer.mozilla.org/en-US/docs/Web/API/AbortSignal).
 *   When aborted, the result Promise is rejected with an {@link AbortError}.
 * * If there's another error, the result Promise is rejected with a {@link CadenzaError}.
 * * For methods that support the `hideMainHeaderAndFooter` and `hideWorkbookToolBar` parameters - the parameters cannot override the configuration of an embedding target.
 * * For methods that support the `locationFinder` and `mapExtent` parameters - when both are given, the `mapExtent` takes precedence.
 */
// Must be exported to be included in the docs.
export class CadenzaClient {
  /** @readonly */
  #baseUrl;

  /** @readonly */
  #origin;

  /** @readonly */
  #iframe;

  /** @readonly @type {ExternalLinkKey | undefined} */
  #webApplication;

  /** @type {HTMLIFrameElement | undefined} */
  #iframeElement;

  /** @readonly */
  #debug;

  /** @type {[ CadenzaEventType | string, (event: CadenzaEvent<never>) => void ][]} */
  #subscriptions = [];

  /**
   *
   * @hidden
   * @param {CadenzaClientOptions} [options]
   */
  constructor({ baseUrl, debug = false, iframe, webApplication } = {}) {
    if (webApplication) {
      assert(
        validExternalLinkKey(webApplication),
        `Invalid webApplication parameter: ${webApplication}`,
      );
    }

    if (baseUrl != null) {
      assert(validUrl(baseUrl), `Invalid baseUrl: ${baseUrl}`);
      // Remove trailing /
      if (baseUrl.at(-1) === '/') {
        baseUrl = baseUrl.substring(0, baseUrl.length - 1);
      }
      this.#baseUrl = baseUrl;
      this.#origin = new URL(baseUrl).origin;
      this.#iframe = iframe;
      this.#log('Create Cadenza client', baseUrl, iframe);
    } else {
      this.#origin = '*';
      this.#log('Create Cadenza client for parent Cadenza');
    }
    this.#debug = debug;
    this.#webApplication = webApplication;
  }

  /** The base URL of the Cadenza server this client is requesting */
  get baseUrl() {
    return this.#baseUrl;
  }

  /** The iframe this client is using for embedding Cadenza. */
  get iframe() {
    const iframe = this.#iframe;
    if (!this.#iframeElement && iframe) {
      this.#iframeElement =
        typeof iframe === 'string'
          ? /** @type {HTMLIFrameElement} */ (
              document.getElementById(iframe) ?? undefined
            )
          : iframe;
    }
    return this.#iframeElement;
  }

  get #targetWindow() {
    const targetWindow = this.#iframe
      ? this.iframe?.contentWindow
      : // If a window does not have a parent, its parent property is a reference to itself.
        window.opener ?? (window.parent !== window ? window.parent : null);
    return /** @type {WindowProxy | null} */ targetWindow;
  }

  get #requiredIframe() {
    const iframe = /** @type {HTMLIFrameElement} */ (this.iframe);
    assert(
      iframe instanceof HTMLIFrameElement,
      'Required iframe is not present.',
    );
    const { width, height } = iframe.getBoundingClientRect();
    assert(width > 0 && height > 0, 'Iframe must be visible.');
    return iframe;
  }

  /**
   * Show a page, workbook, worksheet or workbook view in an iframe.
   *
   * @param {PageSource | EmbeddingTargetId} source - The source to show
   * @param {object} [options]
   * @param {DataType} [options.dataType] - Set to 'pdf' for views of type "JasperReports report"
   *     to show the report PDF directly, without any Cadenza headers or footers.
   * @param {UiFeature[]} [options.disabledUiFeatures] - Cadenza UI features to disable
   * @param {boolean} [options.expandNavigator] - Indicates if the navigator should be expanded.
   * @param {FilterVariables} [options.filter] - Filter variables
   * @param {boolean} [options.hideMainHeaderAndFooter] - Whether to hide the main Cadenza header and footer
   * @param {boolean} [options.hideWorkbookToolBar] - Whether to hide the workbook toolbar
   * @param {GlobalId} [options.highlightGlobalId] - The ID of an item to highlight / expand in the navigator
   * @param {String} [options.labelSet] - The name of a label set defined in the `basicweb-config.xml` (only supported for the welcome page)
   * @param {OperationMode} [options.operationMode] - The mode in which a workbook should be operated
   * @param {AbortSignal} [options.signal] - A signal to abort the iframe loading
   * @return {Promise<void>} A `Promise` for when the iframe is loaded
   * @throws For invalid arguments
   * @fires {@link CadenzaDrillThroughEvent}
   * @embed
   */
  show(
    source,
    {
      dataType,
      disabledUiFeatures,
      expandNavigator,
      filter,
      hideMainHeaderAndFooter,
      hideWorkbookToolBar,
      highlightGlobalId,
      labelSet,
      operationMode,
      signal,
    } = {},
  ) {
    this.#log('CadenzaClient#show', ...arguments);
    if (dataType) {
      assertSupportedDataType(dataType, ['pdf']);
    }
    if (labelSet) {
      assert(
        typeof source !== 'string' &&
          'page' in source &&
          source.page === 'welcome',
        'labelSet is only supported on the welcome page',
      );
    }
    const params = createParams({
      disabledUiFeatures,
      expandNavigator,
      filter,
      hideMainHeaderAndFooter,
      hideWorkbookToolBar,
      highlightGlobalId,
      labelSet,
      dataType,
      operationMode,
    });
    return this.#show(resolvePath(source), params, signal);
  }

  /**
   * Reload the views of a worksheet.
   * @param {object} [options] - Options
   * @param {boolean} [options.invalidateCaches] - When true, caches will be invalidated for objecttypes used
   *   in the worksheet
   * @postMessage
   */
  reload({ invalidateCaches = false } = {}) {
    this.#log('CadenzaClient#reload', ...arguments);
    this.#postEvent('reload', { invalidateCaches });
  }

  /**
   * Sends a message to parent Cadenza window to close the window containing this application
   * @postMessageParent
   */
  closeMe() {
    this.#log('CadenzaClient#closeMe');
    assert(this.#iframe == null, 'Cannot send closeMe to iframe');
    this.#postEvent('closeMe');
  }

  /**
   * Show a workbook map view in an iframe.
   *
   * @param {EmbeddingTargetId} mapView - The workbook map view to show
   * @param {object} [options] - Options
   * @param {UiFeature[]} [options.disabledUiFeatures] - Cadenza UI features to disable
   * @param {boolean} [options.expandNavigator] - Indicates if the navigator should be expanded.
   * @param {FilterVariables} [options.filter] - Filter variables
   * @param {Geometry} [options.geometry] - A geometry to show on the map
   * @param {boolean} [options.hideMainHeaderAndFooter] - Whether to hide the main Cadenza header and footer
   * @param {boolean} [options.hideWorkbookToolBar] - Whether to hide the workbook toolbar
   * @param {GlobalId} [options.highlightGlobalId] - The ID of an item to highlight / expand in the navigator
   * @param {string} [options.locationFinder] - A search query for the location finder
   * @param {Extent} [options.mapExtent] - A map extent to set
   * @param {OperationMode} [options.operationMode] - The mode in which a workbook should be operated
   * @param {boolean} [options.useMapSrs] -  Whether the geometry and the extent are in the map's SRS (otherwise EPSG:4326 is assumed)
   * @param {AbortSignal} [options.signal] - A signal to abort the iframe loading
   * @return {Promise<void>} A `Promise` for when the iframe is loaded
   * @throws For invalid arguments
   * @fires {@link CadenzaDrillThroughEvent}
   * @embed
   */
  async showMap(
    mapView,
    {
      disabledUiFeatures,
      expandNavigator,
      filter,
      geometry,
      hideMainHeaderAndFooter,
      hideWorkbookToolBar,
      highlightGlobalId,
      locationFinder,
      mapExtent,
      operationMode,
      useMapSrs,
      signal,
    } = {},
  ) {
    this.#log('CadenzaClient#showMap', ...arguments);
    if (geometry) {
      assertValidGeometryType(geometry.type);
    }
    const params = createParams({
      disabledUiFeatures,
      expandNavigator,
      filter,
      hideMainHeaderAndFooter,
      hideWorkbookToolBar,
      highlightGlobalId,
      locationFinder,
      mapExtent,
      operationMode,
      targetType: 'MAP',
      useMapSrs,
    });
    await this.#show(resolvePath(mapView), params, signal);
    if (geometry) {
      this.#postEvent('setGeometry', { geometry });
    }
  }

  /**
   * Expand/collapse the navigator.
   *
   * @param {boolean} expanded - The expansion state of the navigator
   * @postMessage
   */
  expandNavigator(expanded = true) {
    this.#log('CadenzaClient#expandNavigator', ...arguments);
    this.#postEvent('expandNavigator', { expandNavigator: Boolean(expanded) });
  }

  /**
   * Get data from the currently shown workbook view.
   *
   * Currently, only map views are supported.
   *
   * @hidden
   * @template {DataType} T
   * @param {T} dataType - The requested data type. Currently, only `"png"` is supported.
   * @return {Promise<T extends 'png' ? Blob : never>}
   * @postMessage
   */
  async getData(dataType) {
    this.#log('CadenzaClient#getData', ...arguments);
    assertSupportedDataType(dataType, ['png']);
    return this.#postRequest('getData', { dataType });
  }

  /**
   * Set filter variables in the currently shown workbook.
   *
   * @hidden
   * @param {FilterVariables} filter - The variable values
   * @return {Promise<void>} A `Promise` for when the filter variables were set.
   * @postMessage
   */
  setFilter(filter) {
    this.#log('CadenzaClient#setFilter', ...arguments);
    return this.#postRequest('setFilter', { filter });
  }

  /**
   * Set the visibility of a layer in the currently shown workbook map view.
   *
   * When making a layer visible, its ancestors will be made visible, too.
   * When hiding a layer, the ancestors are not affected.
   *
   * @hidden
   * @param {WorkbookLayerPath | string} layer - The layer to show or hide
   *   (identified using a layer path or a print name)
   * @param {boolean} visible - The visibility state of the layer
   * @return {Promise<void>} A `Promise` for when the layer visibility was set.
   * @postMessage
   */
  setLayerVisibility(layer, visible) {
    this.#log('CadenzaClient#setLayerVisibility', ...arguments);
    return this.#postRequest('setLayerVisibility', {
      layer: array(layer),
      visible,
    });
  }

  /**
   * Set the selection in the currently shown workbook map view.
   *
   * @hidden
   * @param {WorkbookLayerPath | string} layer - The data view layer to set the selection in
   * @param {unknown[][]} values - The IDs of the objects to select
   * @return {Promise<void>} A `Promise` for when the selection was set.
   * @postMessage
   */
  setSelection(layer, values) {
    this.#log('CadenzaClient#setSelection', ...arguments);
    return this.#postRequest('setSelection', { layer: array(layer), values });
  }

  /**
   * Add to the selection in the currently shown workbook map view.
   *
   * @hidden
   * @param {WorkbookLayerPath | string} layer - The data view layer to change the selection in
   * @param {unknown[][]} values - The IDs of the objects to select
   * @return {Promise<void>} A `Promise` for when the selection was changed.
   * @postMessage
   */
  addSelection(layer, values) {
    this.#log('CadenzaClient#addSelection', ...arguments);
    return this.#postRequest('addSelection', { layer: array(layer), values });
  }

  /**
   * Remove from the selection in the currently shown workbook map view.
   *
   * @hidden
   * @param {WorkbookLayerPath | string} layer - The data view layer to change the selection in
   * @param {unknown[][]} values - The IDs of the objects to unselect
   * @return {Promise<void>} A `Promise` for when the selection was changed.
   * @postMessage
   */
  removeSelection(layer, values) {
    this.#log('CadenzaClient#removeSelection', ...arguments);
    return this.#postRequest('removeSelection', {
      layer: array(layer),
      values,
    });
  }

  /**
   * Create a geometry.
   *
   * _Note:_ Under the hood, creating a geometry is similar to editing a geometry.
   * That's why the events use the `editGeometry` prefix.
   *
   * @param {EmbeddingTargetId} backgroundMapView - The workbook map view in the background
   * @param {GeometryType} geometryType - The geometry type
   * @param {object} [options] - Options
   * @param {FilterVariables} [options.filter] - Filter variables
   * @param {string} [options.locationFinder] - A search query for the location finder
   * @param {Extent} [options.mapExtent] - A map extent to set
   * @param {number} [options.minScale] - The minimum scale where the user should work on. A warning is shown when the map is zoomed out above the threshold.
   * @param {boolean} [options.useMapSrs] - Whether the created geometry should use the map's SRS (otherwise EPSG:4326 will be used)
   * @param {AbortSignal} [options.signal] - A signal to abort the iframe loading
   * @return {Promise<void>} A `Promise` for when the iframe is loaded
   * @throws For invalid arguments
   * @fires
   * - {@link CadenzaEditGeometryUpdateEvent}
   * - {@link CadenzaEditGeometryOkEvent}
   * - {@link CadenzaEditGeometryCancelEvent}
   * @embed
   */
  createGeometry(
    backgroundMapView,
    geometryType,
    { filter, locationFinder, mapExtent, minScale, useMapSrs, signal } = {},
  ) {
    this.#log('CadenzaClient#createGeometry', ...arguments);
    const params = createParams({
      action: 'editGeometry',
      filter,
      geometryType,
      locationFinder,
      mapExtent,
      minScale,
      useMapSrs,
    });
    return this.#show(resolvePath(backgroundMapView), params, signal);
  }

  /**
   * Edit a geometry.
   *
   * @param {EmbeddingTargetId} backgroundMapView - The workbook map view in the background
   * @param {Geometry} geometry - The geometry
   * @param {object} [options] - Options
   * @param {FilterVariables} [options.filter] - Filter variables
   * @param {string} [options.locationFinder] - A search query for the location finder
   * @param {Extent} [options.mapExtent] - A map extent to set
   * @param {number} [options.minScale] - The minimum scale where the user should work on. A warning is shown when the map is zoomed out above the threshold.
   * @param {boolean} [options.useMapSrs] - Whether the geometry is in the map's SRS (otherwise EPSG:4326 is assumed)
   * @param {AbortSignal} [options.signal] - A signal to abort the iframe loading
   * @return {Promise<void>} A `Promise` for when the iframe is loaded
   * @throws For invalid arguments
   * @fires
   * - {@link CadenzaEditGeometryUpdateEvent}
   * - {@link CadenzaEditGeometryOkEvent}
   * - {@link CadenzaEditGeometryCancelEvent}
   * @embed
   */
  async editGeometry(
    backgroundMapView,
    geometry,
    { filter, locationFinder, mapExtent, minScale, useMapSrs, signal } = {},
  ) {
    this.#log('CadenzaClient#editGeometry', ...arguments);
    assertValidGeometryType(geometry.type);
    const params = createParams({
      action: 'editGeometry',
      filter,
      locationFinder,
      mapExtent,
      minScale,
      useMapSrs,
    });
    await this.#show(resolvePath(backgroundMapView), params, signal);
    if (geometry) {
      this.#postEvent('setGeometry', { geometry });
    }
  }

  /**
   * Select objects in a workbook map.
   *
   * @param {EmbeddingTargetId} backgroundMapView - The workbook map view
   * @param {object} [options] - Options
   * @param {FilterVariables} [options.filter] - Filter variables
   * @param {(WorkbookLayerPath | string)[]} [options.layers] - Layers to restrict the selection to
   *  (identified using layer paths or print names)
   * @param {string} [options.locationFinder] - A search query for the location finder
   * @param {Extent} [options.mapExtent] - A map extent to set
   * @param {boolean} [options.useMapSrs] - Whether the geometry is in the map's SRS (otherwise EPSG:4326 is assumed)
   * @param {AbortSignal} [options.signal] - A signal to abort the iframe loading
   * @return {Promise<void>} A `Promise` for when the iframe is loaded
   * @throws For invalid arguments
   * @fires
   * - {@link CadenzaChangeSelectionEvent}
   * - {@link CadenzaObjectInfoEvent}
   * - {@link CadenzaSelectObjectsOkEvent}
   * - {@link CadenzaSelectObjectsCancelEvent}
   * @embed
   */
  selectObjects(
    backgroundMapView,
    { filter, layers, locationFinder, mapExtent, useMapSrs, signal } = {},
  ) {
    this.#log('CadenzaClient#selectObjects', ...arguments);
    const params = createParams({
      action: 'selectObjects',
      filter,
      layers: layers?.map(array),
      locationFinder,
      mapExtent,
      useMapSrs,
    });
    return this.#show(resolvePath(backgroundMapView), params, signal);
  }

  /**
   * @param {string} path
   * @param {URLSearchParams} params
   * @param {AbortSignal} [signal]
   * @return {Promise<void>}
   */
  #show(path, params, signal) {
    const waitForFirstEmbeddingTargetShown = !(hasCadenzaSession || isTest());

    /*
     * If we show multiple embedding targets at the same time,
     * there's a race condition in the session creation for guest users.
     * To work around that, we wait for the first embedding target to be shown
     * (which implicitly creates the session for all embedding targets).
     * Note: We do not wait in tests to keep them simple.
     */
    if (waitForFirstEmbeddingTargetShown && firstEmbeddingTargetShown != null) {
      return firstEmbeddingTargetShown.finally(() =>
        this.#show(path, params, signal),
      );
    }

    const webApplication = this.#webApplication;
    if (webApplication) {
      params.set('webApplicationLink', webApplication.externalLinkId);
      params.set('webApplicationLinkRepository', webApplication.repositoryName);
    }

    const url = this.#createUrl(path, params);
    this.#log('Load iframe', url.toString());
    this.#requiredIframe.src = url.toString();
    const promise = this.#getIframePromise(signal);

    if (waitForFirstEmbeddingTargetShown) {
      // Use Promise.allSettled() to handle Promise rejections.
      firstEmbeddingTargetShown ??= Promise.allSettled([promise]).then(
        ([{ status }]) => {
          firstEmbeddingTargetShown = undefined;
          hasCadenzaSession = status === 'fulfilled';
        },
      );
    }

    return promise;
  }

  #getIframePromise(/** @type AbortSignal | undefined */ signal) {
    const iframe = this.#requiredIframe;
    /** @type {EventListener} */
    let onerror;
    /** @type {EventListener} */
    let onabort;
    /** @type {(() => void)[]} */
    let unsubscribes;
    /** @type {Promise<void>} */
    const promise = new Promise((resolve, reject) => {
      onerror = () =>
        reject(new CadenzaError('loading-error', 'Loading failed'));
      iframe.addEventListener('error', onerror);

      if (signal) {
        onabort = () => {
          iframe.contentWindow?.stop();
          reject(new AbortError());
        };
        signal.addEventListener('abort', onabort);
      }

      unsubscribes = [
        this.#on('ready', () => resolve()),
        this.#on('error', (/** @type {CadenzaErrorEvent} */ event) => {
          const { type, message } = event.detail;
          reject(new CadenzaError(type, message ?? 'Loading failed'));
        }),
      ];
    });

    promise
      .then(
        () => this.#log('Iframe loaded'),
        (error) => this.#log('Iframe loading failed', error),
      )
      .finally(() => {
        iframe.removeEventListener('error', onerror);
        signal?.removeEventListener('abort', onabort);
        unsubscribes.forEach((unsubscribe) => unsubscribe());
      });

    return promise;
  }

  /**
   * Subscribe to a `postMessage()` event.
   *
   * @template {CadenzaEventType} TYPE
   * @param {TYPE} type - The event type
   * @param {(event: CadenzaEvent<TYPE, CadenzaEventByType<TYPE>['detail']>) => void} subscriber - The subscriber function
   * @return {() => void} An unsubscribe function
   */
  on(type, subscriber) {
    return this.#on(type, subscriber);
  }

  /**
   * @template {CadenzaEventType | string} TYPE
   * @template [DETAIL=unknown]
   * @param {TYPE} type
   * @param {(event: CadenzaEvent<TYPE, DETAIL>) => void} subscriber
   * @return {() => void} An unsubscribe function
   */
  #on(type, subscriber) {
    const subscriptions = this.#subscriptions;
    if (subscriptions.length === 0) {
      window.addEventListener('message', this.#onMessage);
    }
    subscriptions.push([
      type,
      /** @type {(event: CadenzaEvent<never>) => void} */ (subscriber),
    ]);

    return () => {
      subscriptions.forEach(([subscriptionType, subscriptionSubscriber], i) => {
        if (
          subscriptionType === type &&
          subscriptionSubscriber === subscriber
        ) {
          subscriptions.splice(i, 1);
        }
      });
      if (subscriptions.length === 0) {
        window.removeEventListener('message', this.#onMessage);
      }
    };
  }

  // Use arrow function so that it's bound to this.
  #onMessage = (
    /** @type MessageEvent<CadenzaEvent<never, never>> */ event,
  ) => {
    if (event.origin !== this.#origin || event.source !== this.#targetWindow) {
      return;
    }

    const cadenzaEvent = event.data;
    this.#log('Received message', cadenzaEvent);
    this.#subscriptions.forEach(([type, subscriber]) => {
      if (type === cadenzaEvent.type) {
        subscriber(cadenzaEvent);
      }
    });
  };

  /**
   * Remove all subscriptions.
   *
   * @see {@link CadenzaClient#on}
   */
  destroy() {
    this.#subscriptions = [];
    window.removeEventListener('message', this.#onMessage);
  }

  /**
   * Posts an event to Cadenza and returns a `Promise` for the response.
   *
   * It is guaranteed that a response refers to a specific request,
   * even if multiple request are executed in parallel.
   * @template [T=void]
   * @param {string} type
   * @param {unknown} [detail]
   * @returns {Promise<T>}
   */
  #postRequest(type, detail) {
    const { port1, port2 } = new MessageChannel();
    const promise = new Promise((resolve, reject) => {
      port1.onmessage = (
        /** @type MessageEvent<CadenzaEvent<never, never>> */ event,
      ) => {
        const cadenzaEvent = event.data;
        if (cadenzaEvent.type === `${type}:success`) {
          resolve(cadenzaEvent.detail);
        } else if (cadenzaEvent.type === `${type}:error`) {
          reject();
        }
      };
    });
    this.#postEvent(type, detail, [port2]);
    return promise;
  }

  /**
   * @param {string} type
   * @param {unknown} [detail]
   * @param {Transferable[]} [transfer]
   */
  #postEvent(type, detail, transfer) {
    const cadenzaEvent = { type, detail };
    this.#log('postMessage', cadenzaEvent);
    const targetWindow = this.#targetWindow;
    assert(targetWindow != null, 'Cannot find target window');
    targetWindow.postMessage(cadenzaEvent, {
      targetOrigin: this.#origin,
      transfer,
    });
  }

  /**
   * Fetch data from a workbook view.
   *
   * @param {EmbeddingTargetId} source - The workbook view to fetch data from.
   *   Currently only table and indicator views are supported.
   * @param {DataType} dataType - The data type you want to get back from the server.
   *   Currently, `"csv"`, `"excel"` and `"json"` are supported.
   * @param {object} [options] - Options
   * @param {FilterVariables} [options.filter] - Filter variables
   * @param {TablePart[]} [options.parts] - Table parts to export; If not specified, all parts are exported.
   * @param {AbortSignal} [options.signal] - A signal to abort the data fetching
   * @return {Promise<Response>} A `Promise` for the fetch response
   * @throws For invalid arguments
   * @server
   */
  fetchData(source, dataType, { filter, parts, signal } = {}) {
    this.#log('CadenzaClient#fetchData', ...arguments);
    assertSupportedDataType(dataType, ['csv', 'excel', 'json']);
    const params = createParams({ dataType, filter, parts });
    return this.#fetch(resolvePath(source), params, signal);
  }

  /**
   * Fetch object info from a workbook view.
   *
   * @param {EmbeddingTargetId} source - The workbook view to fetch object info from.
   *   Currently only map views are supported.
   * @param {(WorkbookLayerPath | string)[]} [layerPath] - Layer path to identify the layer
   *  (identified using layer paths or print names)
   * @param {unknown[][]} objectIds - The IDs of the objects to select
   * @param {object} [options] - Options
   * @param {FilterVariables} [options.filter] - Filter variables
   * @param {AbortSignal} [options.signal] - A signal to abort the data fetching
   * @param {Boolean} [options.useMapSrs] - Use the map SRS instead of WGS84
   * @param {Boolean} [options.fullGeometries] - Return non-simplified geometries
   * @return {Promise<Response>} A `Promise` for the fetch response
   * @throws For invalid arguments
   */
  fetchObjectInfo(source, layerPath, objectIds, { filter, signal, useMapSrs, fullGeometries } = {}) {
    this.#log('CadenzaClient#fetchObjectInfo', ...arguments);
    const params = createParams({
      filter});
    return this.#fetch(
      resolvePath(source) + "/objectinfo" ,
      params,
      signal,
      JSON.stringify({ objectIds, layerPath: array(layerPath), useMapSrs, fullGeometries}),
      "application/json");
  }

  async #fetch(
    /** @type string */ path,
    /** @type URLSearchParams */ params,
    /** @type AbortSignal | undefined */ signal,
    /** @type String | undefined If body is set, the fetch will be a post.*/ body,
    /** @type String | undefined Has to be set if body is set.*/ bodyContentType,
  ) {
    const url = this.#createUrl(path, params);
    this.#log('Fetch', url.toString());
<<<<<<< HEAD
    const method = body ? "POST" : undefined;
    const headers = bodyContentType ? {"Content-Type": bodyContentType } : undefined;
    const res = await fetch(url, { signal, method, headers, body });
=======
    const res = await fetch(url, {
      signal,
      headers: {
        // Make Cadenza return an error instead of showing an error page.
        'X-Requested-With': 'XMLHttpRequest',
      },
    });
>>>>>>> 8315c39c
    if (!res.ok) {
      const errorType =
        {
          400: 'bad-request',
          401: 'unauthorized',
          404: 'not-found',
        }[res.status] ?? 'internal-error';
      throw new CadenzaError(errorType, 'Failed to fetch data');
    }
    return res;
  }

  /**
   * Download data from a workbook view.
   *
   * _Note:_ The file name, if not provided, is generated from the name of the workbook view and the current date.
   *
   * @param {EmbeddingTargetId} source - The workbook view to download data from.
   *   Currently only table and indicator views are supported.
   * @param {DataType} dataType - The data type you want to get back from the server.
   *   Currently, `"csv"`, `"excel"` and `"json"` are supported.
   * @param {object} [options] - Options
   * @param {string} [options.fileName] - The file name to use; The file extension is appended by Cadenza.
   * @param {FilterVariables} [options.filter] - Filter variables
   * @param {TablePart[]} [options.parts] - Table parts to export; If not specified, all parts are exported.
   * @throws For invalid arguments
   * @server
   */
  downloadData(source, dataType, { fileName, filter, parts } = {}) {
    this.#log('CadenzaClient#downloadData', ...arguments);
    assertSupportedDataType(dataType, ['csv', 'excel', 'json']);
    const params = createParams({ dataType, fileName, filter, parts });
    this.#download(resolvePath(source), params);
  }

  #download(/** @type string */ path, /** @type URLSearchParams */ params) {
    const url = this.#createUrl(path, params);
    const a = document.createElement('a');
    a.href = url.toString();
    // causes the file to be downloaded even if the server sends a "Content-disposition: inline" header
    a.download = '';
    a.hidden = true;
    document.body.append(a);
    a.click();
    a.remove();
  }

  #createUrl(/** @type string */ path, /** @type URLSearchParams */ params) {
    assert(this.#baseUrl != null, 'Required base URL is not present');
    const url = new URL(this.baseUrl + path);
    if (params) {
      for (const [param, value] of params) {
        url.searchParams.append(param, value);
      }
    }
    return url;
  }

  #log(/** @type unknown[] */ ...args) {
    if (this.#debug) {
      /** @type {unknown[]} */
      const redundantValues = [undefined, '', false];
      /** @type {(value: unknown) => value is object} */
      const isObject = (/** @type {unknown} */ value) =>
        value != null && typeof value === 'object';
      const sanitizedArgs = args
        .map((arg) => {
          if (isObject(arg)) {
            return Object.fromEntries(
              Object.entries(arg).filter(
                ([, value]) => !redundantValues.includes(value),
              ),
            );
          }
          return arg;
        })
        .filter(
          (arg) =>
            !redundantValues.includes(arg) &&
            !(isObject(arg) && Object.keys(arg).length === 0),
        );
      console.log(...sanitizedArgs);
    }
  }
}

function resolvePath(/** @type PageSource | EmbeddingTargetId */ source) {
  if (typeof source === 'string') {
    assert(
      validKebabCaseString(source),
      `Invalid embedding target ID: ${source}`,
    );
    return `/w/${source}`;
  } else {
    const page = source.page;
    assert(validPageName(page), `Invalid page name: ${page}`);
    return `/public/pages/${page}`;
  }
}

function assert(/** @type boolean */ assertion, /** @type string */ message) {
  if (!assertion) {
    throw new Error(message);
  }
}

function validUrl(/** @type string */ value) {
  try {
    new URL(value);
    return true;
  } catch {
    return false;
  }
}

function validPageName(/** @type string */ value) {
  return ['welcome'].includes(value);
}

function validKebabCaseString(/** @type string */ value) {
  return /^[a-z0-9]+(?:-[a-z0-9]+)*$/.test(value);
}

function validRepositoryName(/** @type string */ value) {
  return /^[\w -]{1,255}$/.test(value);
}

function validBase64String(/** @type string */ value) {
  try {
    // Workbook IDs are url-safe base64 strings.
    // https://stackoverflow.com/a/44528376
    atob(value.replace(/_/g, '/').replace(/-/g, '+'));
    return value !== '';
  } catch {
    return false;
  }
}

function validExternalLinkKey(/** @type ExternalLinkKey */ linkKey) {
  return (
    validRepositoryName(linkKey.repositoryName) &&
    validBase64String(linkKey.externalLinkId)
  );
}

function assertValidGeometryType(/** @type string */ value) {
  assert(validGeometryType(value), `Invalid geometry type: ${value}`);
}

function validGeometryType(/** @type string */ value) {
  return [
    'Point',
    'MultiPoint',
    'LineString',
    'MultiLineString',
    'Polygon',
    'MultiPolygon',
  ].includes(value);
}

function validTablePart(/** @type TablePart */ value) {
  return ['columns', 'values', 'totals'].includes(value);
}

function validOperationMode(/** @type string */ value) {
  return ['normal', 'simplified'].includes(value);
}

function validUiFeature(/** @type string */ value) {
  return ['workbook-design', 'workbook-view-management'].includes(value);
}

function assertSupportedDataType(
  /** @type DataType */ type,
  /** @type DataType[] */ supportedTypes,
) {
  assert(supportedTypes.includes(type), `Invalid data type: ${type}`);
}

/**
 * @param {object} params
 * @param {string} [params.action]
 * @param {DataType} [params.dataType]
 * @param {UiFeature[]} [params.disabledUiFeatures]
 * @param {boolean} [params.expandNavigator]
 * @param {string} [params.fileName]
 * @param {FilterVariables} [params.filter]
 * @param {GeometryType} [params.geometryType]
 * @param {boolean} [params.hideMainHeaderAndFooter]
 * @param {boolean} [params.hideWorkbookToolBar]
 * @param {GlobalId} [params.highlightGlobalId]
 * @param {string} [params.labelSet]
 * @param {WorkbookLayerPath[]} [params.layers]
 * @param {string} [params.locationFinder]
 * @param {Extent} [params.mapExtent]
 * @param {number} [params.minScale]
 * @param {OperationMode} [params.operationMode]
 * @param {TablePart[]} [params.parts]
 * @param {'MAP'} [params.targetType]
 * @param {boolean} [params.useMapSrs]
 * @param {unknown[][]} [params.objectIds]
 * @return {URLSearchParams}
 */
function createParams({
  action,
  dataType,
  disabledUiFeatures,
  expandNavigator,
  fileName,
  filter,
  geometryType,
  hideMainHeaderAndFooter,
  hideWorkbookToolBar,
  highlightGlobalId,
  labelSet,
  layers,
  locationFinder,
  mapExtent,
  minScale,
  operationMode,
  parts,
  targetType,
  useMapSrs,
  objectIds,
}) {
  if (disabledUiFeatures) {
    disabledUiFeatures.forEach((feature) =>
      assert(validUiFeature(feature), `Invalid UI feature: ${feature}`),
    );
  }
  if (filter) {
    Object.keys(filter).forEach((varName) =>
      assert(
        validKebabCaseString(varName),
        `Invalid filter variable name: ${varName}`,
      ),
    );
  }
  if (geometryType) {
    assertValidGeometryType(geometryType);
  }
  if (operationMode) {
    assert(
      validOperationMode(operationMode),
      `Invalid operation mode: ${operationMode}`,
    );
  }
  if (parts) {
    parts.forEach((part) =>
      assert(validTablePart(part), `Invalid table part: ${part}`),
    );
  }
  return new URLSearchParams({
    ...(action && { action }),
    ...(dataType && { dataType }),
    ...(disabledUiFeatures && {
      disabledUiFeatures: disabledUiFeatures.join(),
    }),
    ...(expandNavigator && { expandNavigator: 'true' }),
    ...(fileName && { fileName }),
    ...(filter &&
      Object.fromEntries(
        Object.entries(filter).map(([variable, value]) => [
          `filter.${variable}`,
          JSON.stringify(value instanceof Date ? value.toISOString() : value),
        ]),
      )),
    ...(geometryType && { geometryType }),
    ...(hideMainHeaderAndFooter && { hideMainHeaderAndFooter: 'true' }),
    ...(hideWorkbookToolBar && { hideWorkbookToolBar: 'true' }),
    ...(highlightGlobalId && { highlightGlobalId }),
    ...(labelSet && { labelSet }),
    ...(layers &&
      layers.length && {
        layers: JSON.stringify(layers),
      }),
    ...(objectIds &&
      objectIds.length && {
        objectids: JSON.stringify(objectIds),
      }),
    ...(locationFinder && { locationFinder }),
    ...(mapExtent && { mapExtent: mapExtent.join() }),
    ...(minScale && { minScale: String(minScale) }),
    ...(operationMode && operationMode !== 'normal' && { operationMode }),
    ...(parts && { parts: parts.join() }),
    ...(targetType && { targetType }),
    ...(useMapSrs && { useMapSrs: 'true' }),
  });
}

function array(/** @type unknown */ value) {
  return Array.isArray(value) ? value : [value];
}

// Please do not add internal event types like 'ready' here.
/**
 * @typedef {'change:selection'
 * | 'drillThrough'
 * | 'editGeometry:ok'
 * | 'editGeometry:update'
 * | 'editGeometry:cancel'
 * | 'objectInfo'
 * | 'selectObjects:ok'
 * | 'selectObjects:cancel'
 * } CadenzaEventType - An event type to subscribe to using {@link CadenzaClient#on}
 */

/**
 * @template {CadenzaEventType} T
 * @typedef {T extends 'change:selection' ? CadenzaChangeSelectionEvent
 *  : T extends 'drillThrough' ? CadenzaDrillThroughEvent
 *  : T extends 'editGeometry:update' ? CadenzaEditGeometryUpdateEvent
 *  : T extends 'editGeometry:ok' ? CadenzaEditGeometryOkEvent
 *  : T extends 'editGeometry:cancel' ? CadenzaEditGeometryCancelEvent
 *  : T extends 'objectInfo' ? CadenzaObjectInfoEvent
 *  : T extends 'selectObjects:ok' ? CadenzaSelectObjectsOkEvent
 *  : T extends 'selectObjects:cancel' ? CadenzaSelectObjectsCancelEvent
 *  : never
 * } CadenzaEventByType
 */

/**
 * @template {CadenzaEventType | string} TYPE
 * @template [DETAIL=unknown]
 * @typedef CadenzaEvent - A Cadenza `postMessage()` event
 * @property {TYPE} type - The event type
 * @property {DETAIL} detail - Optional event details (depending on the event type)
 */
/*
 * @hidden
 * @typedef {CadenzaEvent<'change:extent', {extent: Extent}>} CadenzaChangeExtentEvent - When the user moved the map.
 *   The extent is transformed according to the `useMapSrs` option.
 */
/**
 * @typedef {CadenzaEvent<'change:selection', undefined | {layer: WorkbookLayerPath, values: unknown[][]}>} CadenzaChangeSelectionEvent - When the user changed the selection.
 *
 * For a selection in a workbook map view with activated feature info, the values also include the simplified geometries of the selected objects.
 */
/**
 * @typedef {CadenzaEvent<'drillThrough', {context?: string, values: unknown[][]}>} CadenzaDrillThroughEvent - When the user executed a POST message drill-through.
 * <p>
 * The event includes a data row for every item in the workbook selection, each row consisting of the values of
 * the attributes that were selected for the POST message content. If the drill-through was executed from a map
 * view, each row includes the geometry of the selected object as the last value.
 * <p>
 * See also: <a href="../index.html#md:json-representation-of-cadenza-object-data">JSON Representation of Cadenza Object Data</a>
 */
/** @typedef {CadenzaEvent<'editGeometry:update', {geometry: Geometry}>} CadenzaEditGeometryUpdateEvent - When the user changed the geometry. */
/** @typedef {CadenzaEvent<'editGeometry:ok', {geometry: Geometry}>} CadenzaEditGeometryOkEvent - When the user submitted the geometry. */
/** @typedef {CadenzaEvent<'editGeometry:cancel'>} CadenzaEditGeometryCancelEvent - When the user cancelled the geometry editing. */
/** @typedef {CadenzaEvent<'error', {type: string, message?: string}>} CadenzaErrorEvent - An error event that is mapped to a {@link CadenzaError} */
/** @typedef {CadenzaEvent<'objectInfo', {layer: WorkbookLayerPath, objectInfos: {selectionIndex: number, elements: {attributePrintName: string, formattedValue: string}[]}}>} CadenzaObjectInfoEvent - When the user opened the object info flyout. */
/**
 * @typedef {CadenzaEvent<'selectObjects:ok', {layer: WorkbookLayerPath, values: unknown[][]}>} CadenzaSelectObjectsOkEvent - When the user submitted the selection.
 *
 * For a selection in a workbook map view with activated feature info, the values also include the simplified geometries of the selected objects.
 */
/** @typedef {CadenzaEvent<'selectObjects:cancel'>} CadenzaSelectObjectsCancelEvent - When the user cancelled the selection. */

export class AbortError extends DOMException {
  constructor() {
    super('Aborted', 'AbortError');
  }
}

/**
 * An `Error` implementation for errors in the communication with Cadenza.
 *
 * _Note:_ For invalid parameters, the Cadenza client will throw "normal" `Error`s.
 */
export class CadenzaError extends Error {
  #type;

  /**
   * @param {string} type - The technical identifier of the error
   * @param {string} message - A description of the error
   */
  constructor(type, message) {
    super(message);
    this.#type = type;
  }

  get type() {
    return this.#type;
  }
}

function isTest() {
  return location.href === 'test';
}<|MERGE_RESOLUTION|>--- conflicted
+++ resolved
@@ -881,19 +881,19 @@
   ) {
     const url = this.#createUrl(path, params);
     this.#log('Fetch', url.toString());
-<<<<<<< HEAD
     const method = body ? "POST" : undefined;
-    const headers = bodyContentType ? {"Content-Type": bodyContentType } : undefined;
-    const res = await fetch(url, { signal, method, headers, body });
-=======
+    const headers = {
+      // Make Cadenza return an error instead of showing an error page.
+      'X-Requested-With': 'XMLHttpRequest',
+    };
+    if (bodyContentType) {
+      headers.Content-Type = bodyContentType;
+    }          
     const res = await fetch(url, {
       signal,
-      headers: {
-        // Make Cadenza return an error instead of showing an error page.
-        'X-Requested-With': 'XMLHttpRequest',
-      },
+      headers,
+      body,
     });
->>>>>>> 8315c39c
     if (!res.ok) {
       const errorType =
         {
