/**
 * @typedef CadenzaClientOptions
 * @property {string} [baseUrl] - The base URL of the Cadenza server
 * @property {HTMLIFrameElement | string} [options.iframe] - An iframe for embedding Cadenza or the iframe's ID.
 *   The iframe is required only for methods that embed Cadenza in an iframe, so e.g. not for {@link CadenzaClient#fetchData}.
 *   If you want to embed Cadenza in multiple iframes, you need to create an instance of the `CadenzaClient` per iframe.
 * @property {ExternalLinkKey} [options.webApplication] - An external link that Cadenza uses to resolve the
 *   [target origin](https://developer.mozilla.org/en-US/docs/Web/API/Window/postMessage#targetorigin) when posting events.
 *   This is required if Cadenza and your application are not running on the same origin.
 *   Please ensure that the user has view privilege for that link!
 * @property {boolean} [options.debug] - Whether to enable debug logging
 */

/**
 * Creates an instance of the Cadenza JS client.
 *
 * @overload
 * @param {CadenzaClientOptions} [options] - Options
 * @return {CadenzaClient}
 * @throws For invalid arguments
 */
/**
 * Creates an instance of the Cadenza JS client.
 *
 * @deprecated This overload is deprecated since <time>2024-05-08</time> and will eventually be removed.
 *   Please use the other overload.
 * @overload
 * @param {string} baseUrl - The base URL of the Cadenza server
 * @param {Exclude<CadenzaClientOptions, 'baseUrl'>} [options] - Options
 * @return {CadenzaClient}
 * @throws For invalid arguments
 */
/**
 * @param {string | CadenzaClientOptions} [baseUrlOrOptions]
 * @param {CadenzaClientOptions} [options]
 */
export function cadenza(baseUrlOrOptions, options) {
  options =
    typeof baseUrlOrOptions === 'string'
      ? { baseUrl: baseUrlOrOptions, ...options }
      : baseUrlOrOptions;
  return new CadenzaClient(options);
}

/* @ts-ignore */
const previousGlobalCadenza = globalThis.cadenza;
globalThis.cadenza = Object.assign(
  (/** @type Parameters<cadenza> */ ...args) => cadenza(...args),
  {
    noConflict() {
      globalThis.cadenza = previousGlobalCadenza;
      return cadenza;
    },
  },
);

/**
 * @template {string} T
 * @typedef {string & {__type: T}} OpaqueString - A specific `string` type that is not assignable from another string
 *
 * The idea is to have a specific type e.g. for the {@link EmbeddingTargetId} instead of a plain `string`.
 * You don't need to _actually_ add that `__type` property. In TS code, just use a
 * [type assertion](https://www.typescriptlang.org/docs/handbook/2/everyday-types.html#type-assertions)
 * (e.g. `cadenzaClient.show('<embeddingTargetId>' as EmbeddingTargetId)`).
 */

/**
 * @typedef {OpaqueString<'EmbeddingTargetId'>} EmbeddingTargetId - The ID of a Cadenza embedding target
 *
 * Embedding targets are called 🇩🇪 "Einbettbarer Inhalt" / 🇺🇸 "Embeddable content" throughout the Cadenza UI and help.
 * They're managed within the respective workbook:
 *
 * - 🇩🇪 "Mehr" > "Arbeitsmappe verwalten" > "Einbettung"
 * - 🇺🇸 "More" > "Manage workbook" > "Embedding"
 *
 * The name of an embedding target (as entered in the UI) is its ID.
 */

/** @typedef {OpaqueString<'GlobalId'>} GlobalId - The ID of a navigator item */

/**
 * @typedef ExternalLinkKey - A tuple qualifying a Cadenza external link
 *
 * You get the `repositoryName` and `externalLinkId` from the URL of the external link's page in the Cadenza management center:
 * ```
 * <baseUrl>/admin/repositories/<repositoryName>/external-links/<externalLinkId>?...
 * ```
 *
 * @property {string} repositoryName - The name of the link's repository
 * @property {string} externalLinkId - The ID of the external link
 */
/**
 * @typedef {string[]} WorkbookLayerPath - Identifies a layer within a workbook map view
 *   using the print names of the layer and - if the layer is grouped - its ancestors
 */

/**
 * @typedef PageSource - A well-known Cadenza page
 * @property {'welcome'} page - The name of the page (Only `"welcome"` is currently supported.)
 */

/** @typedef {'normal'|'simplified'} OperationMode - The mode in which a workbook should be operated */
/**
 * @typedef {'workbook-design'|'workbook-map-add-layer'|'workbook-view-management'} UiFeature - The name of a Cadenza UI feature
 *
 * _Note:_ Supported features are:
 * * `"workbook-design"` - The workbook designer
 * * `"workbook-map-add-layer"`- Add layers to the map
 * * `"workbook-view-management"` - Add/Edit/Remove workbook views (Is included in 'workbook-design'.)
 * */

/**
 * @typedef LayerDefinition
 * @property {string} name - The layer's name.
 * @property {'geojson'} type - The layer's type.
 * @property {FeatureCollection} content - The layer's content in geojson format.
 */

/**
 * @typedef Distance
 * @property {number} value
 * @property {LengthUnit} lengthUnit
 */
/**
 * @typedef {'m'|'km'} LengthUnit
 */

/** @typedef {[number, number]} Coordinate - A tuple with an x and y value */
/**
 * @typedef Geometry - A [GeoJSON](https://geojson.org/) geometry object
 * @property {GeometryType} type - The type of the geometry
 * @property {Coordinate | Coordinate[] | Coordinate[][] | Coordinate[][][]} coordinates - The coordinates of the geometry
 */
/**
 * @typedef {'Point'|'MultiPoint'|'LineString'|'MultiLineString'|'Polygon'|'MultiPolygon'} GeometryType - A GeoJSON geometry type
 *
 * _Note:_ The GeoJSON geometry type "GeometryCollection" is currently not supported.
 */
/** @typedef {[number,number,number,number]} Extent - An array of numbers representing an extent: [minx, miny, maxx, maxy] */

/**
 * @typedef {GeometryZoomTarget|
 * LayerDataExtentZoomTarget|
 * LocationFinderZoomTarget|
 * StaticZoomTarget} ZoomTarget - Options for defining the initial extent of a workbook map view;
 *   If the options do not result in a defined extent, Cadenza's default logic is used:
 *   The map will zoom in the way the underlying workbook map view was configured to initially zoom including all auto
 *   zooming configurations.
 */
/**
 * @typedef GeometryZoomTarget - The given {@link Geometry} defines the initial map extent.
 * @property {'geometry'} type - The zoom target type
 * @property {Geometry} [geometry] - This geometry takes precedence over another geometry that might be given in an API call.
 */
/**
 * @typedef LayerDataExtentZoomTarget - The given layers define the initial map extent.
 * @property {'layerDataExtent'} type - The zoom target type
 * @property {(WorkbookLayerPath | string)[]} [layers] - A layer is ignored if either the layer or its extent is not known to Cadenza.
 *   If no layers are given, __all__ map layers are used.
 */
/**
 * @typedef LocationFinderZoomTarget - The first result of a location finder query defines the initial map extent.
 * @property {'locationFinder'} type - The zoom target type
 * @property {string} query - This query takes precedence over another query that might be given in an API call.
 */
/**
 * @typedef StaticZoomTarget - The given extent is used as the initial map extent.
 * @property {'static'} type - The zoom target type
 * @property {Extent} extent - This extent takes precedence over another extent that might be given in an API call.
 */

/**
 * @typedef {'csv' | 'excel' | 'json' | 'pdf' | 'png'} DataType - A data type
 *
 * See [JSON Representation of Cadenza Object Data](../index.html#md:json-representation-of-cadenza-object-data) for JSON data.
 */
/** @typedef {'columns' | 'values' | 'totals'} TablePart - A part of a table to export */
/**
 * @typedef {Record<string, string | string[] | number | Date | null>} FilterVariables - Filter variable names and values
 *
 * Variables of type String, Integer, Long, Double and Date can be set.
 *
 * _Note:_ Since numbers in JavaScript are Double values ([more info on MDN](https://developer.mozilla.org/en-US/docs/Web/JavaScript/Reference/Global_Objects/Number#number_encoding)),
 * for Long variables, the API is currently limited to the Double value range.
 */
/**
 * @typedef Feature - A adapted [GeoJSON](https://geojson.org/) feature object.
 * @property {'Feature'} type - The object's type
 * @property {any[]} objectId - The id of the feature
 * @property {Geometry} geometry - The geometry
 * @property {Record<string, string>} properties - The formated properties
 * @property {number} [area] - The area of a `Polygon` feature
 * @property {number} [circumference] - The circumference of a `Polygon` feature
 * @property {number} [length] - The length of a `LineString` feature
 */
/**
 * @typedef FeatureCollection - A adapted [GeoJSON](https://geojson.org/) feature collection object
 * @property {'FeatureCollection'} type - The object's type
 * @property {Feature[]} features - The features within this collection
 */
/** @typedef {'error'|'warning'|'info'|'success'} CustomValidityType - The type of custom validity used for disclose on visual presentation and form submission behavior */

let hasCadenzaSession = false;

/** @type {Promise<void> | undefined} */
let firstEmbeddingTargetShown;

/**
 * _Notes:_
 * * Most public methods are tagged with one of these modifiers:
 *   * `Embed`: The method embeds Cadenza in the given iframe.
 *   * `Post Message`: The method communicates with an embedded or parent/opener Cadenza via postMessage.
 *   * `Post Message Parent`: The method communicates with a parent/opener Cadenza via postMessage.
 *   * `Server`: The method communicates with the Cadenza server via HTTP.
 * * Most public methods can be aborted using an [AbortSignal](https://developer.mozilla.org/en-US/docs/Web/API/AbortSignal).
 *   When aborted, the result Promise is rejected with an {@link AbortError}.
 * * If there's another error, the result Promise is rejected with a {@link CadenzaError}.
 * * For methods that support the `hideMainHeaderAndFooter` and `hideWorkbookToolBar` parameters - the parameters cannot override the configuration of an embedding target.
 * * For methods that support the _deprecated_ `locationFinder` and `mapExtent` parameters - when both are given, the `mapExtent` takes precedence.
 *   * Both `locationFinder` and `mapExtent` parameters are _deprecated_ - Use {@link LocationFinderZoomTarget} or {@link StaticZoomTarget} instead.
 */
// Must be exported to be included in the docs.
export class CadenzaClient {
  /** @readonly */
  #baseUrl;

  /** @readonly */
  #origin;

  /** @readonly */
  #iframe;

  /** @readonly @type {ExternalLinkKey | undefined} */
  #webApplication;

  /** @type {HTMLIFrameElement | undefined} */
  #iframeElement;

  /** @readonly */
  #debug;

  /** @type {[ CadenzaEventType | string, (event: CadenzaEvent<never>) => void ][]} */
  #subscriptions = [];

  /**
   *
   * @hidden
   * @param {CadenzaClientOptions} [__namedParameters]
   */
  constructor({ baseUrl, debug = false, iframe, webApplication } = {}) {
    if (webApplication) {
      assert(
        validExternalLinkKey(webApplication),
        `Invalid webApplication parameter: ${webApplication}`,
      );
    }

    if (baseUrl != null) {
      assert(validUrl(baseUrl), `Invalid baseUrl: ${baseUrl}`);
      // Remove trailing /
      if (baseUrl.at(-1) === '/') {
        baseUrl = baseUrl.substring(0, baseUrl.length - 1);
      }
      this.#baseUrl = baseUrl;
      this.#origin = new URL(baseUrl).origin;
      this.#iframe = iframe;
      this.#log('Create Cadenza client', baseUrl, iframe);
    } else {
      this.#origin = '*';
      this.#log('Create Cadenza client for parent Cadenza');
    }
    this.#debug = debug;
    this.#webApplication = webApplication;
  }

  /** The base URL of the Cadenza server this client is requesting */
  get baseUrl() {
    return this.#baseUrl;
  }

  /** The iframe this client is using for embedding Cadenza. */
  get iframe() {
    const iframe = this.#iframe;
    if (!this.#iframeElement && iframe) {
      this.#iframeElement =
        typeof iframe === 'string'
          ? /** @type {HTMLIFrameElement} */ (
              document.getElementById(iframe) ?? undefined
            )
          : iframe;
    }
    return this.#iframeElement;
  }

  get #targetWindow() {
    const targetWindow = this.#iframe
      ? this.iframe?.contentWindow
      : // If a window does not have a parent, its parent property is a reference to itself.
        window.opener ?? (window.parent !== window ? window.parent : null);
    return /** @type {WindowProxy | null} */ targetWindow;
  }

  get #requiredIframe() {
    const iframe = /** @type {HTMLIFrameElement} */ (this.iframe);
    assert(
      iframe instanceof HTMLIFrameElement,
      'Required iframe is not present.',
    );
    const { width, height } = iframe.getBoundingClientRect();
    assert(width > 0 && height > 0, 'Iframe must be visible.');
    return iframe;
  }

  /**
   * Show a page, workbook, worksheet or workbook view in an iframe.
   *
   * @param {PageSource | EmbeddingTargetId} source - The source to show
   * @param {object} [__namedParameters]
   * @param {DataType} [__namedParameters.dataType] - Set to 'pdf' for embedding targets of type report and of views with view
   *     type of "JasperReports report" to show the generated report PDF directly (without any Cadenza headers or
   *     footers).
   * @param {UiFeature[]} [__namedParameters.disabledUiFeatures] - Cadenza UI features to disable
   * @param {boolean} [__namedParameters.expandNavigator] - Indicates if the navigator should be expanded.
   * @param {FilterVariables} [__namedParameters.filter] - Filter variables
   * @param {boolean} [__namedParameters.hideMainHeaderAndFooter] - Whether to hide the main Cadenza header and footer
   * @param {boolean} [__namedParameters.hideWorkbookToolBar] - Whether to hide the workbook toolbar
   * @param {GlobalId} [__namedParameters.highlightGlobalId] - The ID of an item to highlight / expand in the navigator
   * @param {String} [__namedParameters.labelSet] - The name of a label set defined in the `basicweb-config.xml` (only supported for the welcome page)
   * @param {OperationMode} [__namedParameters.operationMode] - The mode in which a workbook should be operated
   * @param {AbortSignal} [__namedParameters.signal] - A signal to abort the iframe loading
   * @return {Promise<void>} A `Promise` for when the iframe is loaded
   * @throws For invalid arguments
   * @fires
   * - {@link CadenzaDrillThroughEvent}
   * - {@link CadenzaActionEvent}
   * @embed
   */
  show(
    source,
    {
      dataType,
      disabledUiFeatures,
      expandNavigator,
      filter,
      hideMainHeaderAndFooter,
      hideWorkbookToolBar,
      highlightGlobalId,
      labelSet,
      operationMode,
      signal,
    } = {},
  ) {
    this.#log('CadenzaClient#show', ...arguments);
    if (dataType) {
      assertSupportedDataType(dataType, ['pdf']);
    }
    if (labelSet) {
      assert(
        typeof source !== 'string' &&
          'page' in source &&
          source.page === 'welcome',
        'labelSet is only supported on the welcome page',
      );
    }
    const params = createParams({
      disabledUiFeatures,
      expandNavigator,
      filter,
      hideMainHeaderAndFooter,
      hideWorkbookToolBar,
      highlightGlobalId,
      labelSet,
      dataType,
      operationMode,
    });
    return this.#show(resolvePath(source), params, signal);
  }

  /**
   * Reload the views of a worksheet.
   * @param {object} [__namedParameters] - Options
   * @param {boolean} [__namedParameters.invalidateCaches] - When true, caches will be invalidated for objecttypes used
   *   in the worksheet
   * @postMessage
   */
  reload({ invalidateCaches = false } = {}) {
    this.#log('CadenzaClient#reload', ...arguments);
    this.#postEvent('reload', { invalidateCaches });
  }

  /**
   * Sends a message to parent Cadenza window to close the window containing this application
   * @postMessageParent
   */
  closeMe() {
    this.#log('CadenzaClient#closeMe');
    assert(this.#iframe == null, 'Cannot send closeMe to iframe');
    this.#postEvent('closeMe');
  }

  /**
   * Show a workbook map view in an iframe.
   *
   * @param {EmbeddingTargetId} mapView - The workbook map view to show
<<<<<<< HEAD
   * @param {object} [__namedParameters] - Options
   * @param {UiFeature[]} [__namedParameters.disabledUiFeatures] - Cadenza UI features to disable
   * @param {boolean} [__namedParameters.expandNavigator] - Indicates if the navigator should be expanded.
   * @param {FilterVariables} [__namedParameters.filter] - Filter variables
   * @param {Geometry} [__namedParameters.geometry] - A geometry to show on the map
   * @param {boolean} [__namedParameters.hideMainHeaderAndFooter] - Whether to hide the main Cadenza header and footer
   * @param {boolean} [__namedParameters.hideWorkbookToolBar] - Whether to hide the workbook toolbar
   * @param {GlobalId} [__namedParameters.highlightGlobalId] - The ID of an item to highlight / expand in the navigator
   * @param {string} [__namedParameters.locationFinder] - A search query for the location finder - _Deprecated_: Use {@link LocationFinderZoomTarget} instead.
   * @param {Extent} [__namedParameters.mapExtent] - A map extent to set - _Deprecated_: Use {@link StaticZoomTarget} instead.
   * @param {OperationMode} [__namedParameters.operationMode] - The mode in which a workbook should be operated
   * @param {AbortSignal} [__namedParameters.signal] - A signal to abort the iframe loading
   * @param {boolean} [__namedParameters.useMapSrs] - Whether the coordinates specified in other parameters are specified in the map's SRS (otherwise EPSG:4326 is assumed)
   * @param {ZoomTarget} [__namedParameters.zoomTarget] - Defines the initial map extent; If not given, Cadenza's default logic is used.
=======
   * @param {object} [options] - Options
   * @param {UiFeature[]} [options.disabledUiFeatures] - Cadenza UI features to disable
   * @param {boolean} [options.expandNavigator] - Indicates if the navigator should be expanded.
   * @param {FilterVariables} [options.filter] - Filter variables
   * @param {Geometry} [options.geometry] - A geometry to show on the map
   * @param {boolean} [options.hideMainHeaderAndFooter] - Whether to hide the main Cadenza header and footer
   * @param {boolean} [options.hideWorkbookToolBar] - Whether to hide the workbook toolbar
   * @param {GlobalId} [options.highlightGlobalId] - The ID of an item to highlight / expand in the navigator
   * @param {string} [options.locationFinder] - A search query for the location finder
   * @param {Extent} [options.mapExtent] - A map extent to set
   * @param {OperationMode} [options.operationMode] - The mode in which a workbook should be operated
   * @param {boolean} [options.useMapSrs] -  Whether the geometry and the extent are in the map's SRS (otherwise EPSG:4326 is assumed)
   * @param {ZoomTarget} [options.zoomTarget] - A target Cadenza should zoom to
   * @param {AbortSignal} [options.signal] - A signal to abort the iframe loading
   * @param {LayerDefinition[]} [options.additionalLayers] - Layer definitions to be imported and shown in the background, as a basis for the drawing.
>>>>>>> 6a2f5d99
   * @return {Promise<void>} A `Promise` for when the iframe is loaded
   * @throws For invalid arguments
   * @fires
   * - {@link CadenzaDrillThroughEvent}
   * - {@link CadenzaActionEvent}
   * @embed
   */
  async showMap(
    mapView,
    {
      disabledUiFeatures,
      expandNavigator,
      filter,
      geometry,
      hideMainHeaderAndFooter,
      hideWorkbookToolBar,
      highlightGlobalId,
      locationFinder,
      mapExtent,
      operationMode,
      useMapSrs,
      zoomTarget,
      signal,
      additionalLayers,
    } = {},
  ) {
    this.#log('CadenzaClient#showMap', ...arguments);
    if (geometry) {
      assertValidGeometryType(geometry.type);
    }
    const validZoomTarget = sanitizeZoomTarget({
      geometry,
      locationFinder,
      mapExtent,
      zoomTarget,
    });
    const params = createParams({
      disabledUiFeatures,
      expandNavigator,
      filter,
      hideMainHeaderAndFooter,
      hideWorkbookToolBar,
      highlightGlobalId,
      operationMode,
      targetType: 'MAP',
      useMapSrs,
      validZoomTarget,
    });
    await this.#show(resolvePath(mapView), params, signal);
    if (geometry) {
      this.#postEvent('setGeometry', {
        geometry,
      });
    }
<<<<<<< HEAD
    this.#setZoomTarget(validZoomTarget);
=======
    if (additionalLayers) {
      additionalLayers.forEach((layer) =>
        this.#postEvent('importLayer', layer),
      );
    }
>>>>>>> 6a2f5d99
  }

  /**
   * Expand/collapse the navigator.
   *
   * @param {boolean} expanded - The expansion state of the navigator
   * @postMessage
   */
  expandNavigator(expanded = true) {
    this.#log('CadenzaClient#expandNavigator', ...arguments);
    this.#postEvent('expandNavigator', { expandNavigator: Boolean(expanded) });
  }

  /**
   * Get data from the currently shown workbook view.
   *
   * Currently, only map views are supported.
   *
   * @hidden
   * @template {DataType} T
   * @param {T} dataType - The requested data type. Currently, only `"png"` is supported.
   * @return {Promise<T extends 'png' ? Blob : never>}
   * @postMessage
   */
  async getData(dataType) {
    this.#log('CadenzaClient#getData', ...arguments);
    assertSupportedDataType(dataType, ['png']);
    return this.#postRequest('getData', { dataType });
  }

  /**
   * Set filter variables in the currently shown workbook.
   *
   * @hidden
   * @param {FilterVariables} filter - The variable values
   * @return {Promise<void>} A `Promise` for when the filter variables were set.
   * @postMessage
   */
  setFilter(filter) {
    this.#log('CadenzaClient#setFilter', ...arguments);
    return this.#postRequest('setFilter', { filter });
  }

  /**
   * Set the visibility of a layer in the currently shown workbook map view.
   *
   * When making a layer visible, its ancestors will be made visible, too.
   * When hiding a layer, the ancestors are not affected.
   *
   * @hidden
   * @param {WorkbookLayerPath | string} layer - The layer to show or hide
   *   (identified using a layer path or a print name)
   * @param {boolean} visible - The visibility state of the layer
   * @return {Promise<void>} A `Promise` for when the layer visibility was set.
   * @postMessage
   */
  setLayerVisibility(layer, visible) {
    this.#log('CadenzaClient#setLayerVisibility', ...arguments);
    return this.#postRequest('setLayerVisibility', {
      layer: array(layer),
      visible,
    });
  }

  /**
   * Set the selection in the currently shown workbook map view.
   *
   * @hidden
   * @param {WorkbookLayerPath | string} layer - The data view layer to set the selection in
   * @param {unknown[][]} values - The IDs of the objects to select
   * @return {Promise<void>} A `Promise` for when the selection was set.
   * @postMessage
   */
  setSelection(layer, values) {
    this.#log('CadenzaClient#setSelection', ...arguments);
    return this.#postRequest('setSelection', { layer: array(layer), values });
  }

  /**
   * Add to the selection in the currently shown workbook map view.
   *
   * @hidden
   * @param {WorkbookLayerPath | string} layer - The data view layer to change the selection in
   * @param {unknown[][]} values - The IDs of the objects to select
   * @return {Promise<void>} A `Promise` for when the selection was changed.
   * @postMessage
   */
  addSelection(layer, values) {
    this.#log('CadenzaClient#addSelection', ...arguments);
    return this.#postRequest('addSelection', { layer: array(layer), values });
  }

  /**
   * Remove from the selection in the currently shown workbook map view.
   *
   * @hidden
   * @param {WorkbookLayerPath | string} layer - The data view layer to change the selection in
   * @param {unknown[][]} values - The IDs of the objects to unselect
   * @return {Promise<void>} A `Promise` for when the selection was changed.
   * @postMessage
   */
  removeSelection(layer, values) {
    this.#log('CadenzaClient#removeSelection', ...arguments);
    return this.#postRequest('removeSelection', {
      layer: array(layer),
      values,
    });
  }

  /**
   * Create a geometry.
   *
   * _Note:_ Under the hood, creating a geometry is similar to editing a geometry.
   * That's why the events use the `editGeometry` prefix.
   *
   * @param {EmbeddingTargetId} backgroundMapView - The workbook map view in the background
   * @param {GeometryType} geometryType - The geometry type
   * @param {object} [__namedParameters] - Options
   * @param {LayerDefinition[]} [__namedParameters.additionalLayers] - Layer definitions to be imported and shown in the background, as a basis for the drawing.
   * @param {UiFeature[]} [__namedParameters.disabledUiFeatures] - Cadenza UI features to disable
   * @param {FilterVariables} [__namedParameters.filter] - Filter variables
   * @param {string} [__namedParameters.locationFinder] - A search query for the location finder - _Deprecated_: Use {@link LocationFinderZoomTarget} instead.
   * @param {Extent} [__namedParameters.mapExtent] - A map extent to set - _Deprecated_: Use {@link StaticZoomTarget} instead.
   * @param {number} [__namedParameters.minScale] - The minimum scale where the user should work on. A warning is shown when the map is zoomed out above the threshold.
   * @param {OperationMode} [__namedParameters.operationMode] - The mode in which a workbook should be operated
   * @param {AbortSignal} [__namedParameters.signal] - A signal to abort the iframe loading
   * @param {boolean} [__namedParameters.useMapSrs] - Whether the coordinates specified in other parameters are specified in the map's SRS and the created geometry should use the map's SRS (otherwise EPSG:4326 is assumed)
   * @param {ZoomTarget} [__namedParameters.zoomTarget] - Defines the initial map extent; If not given, Cadenza's default logic is used.
   * @return {Promise<void>} A `Promise` for when the iframe is loaded
   * @throws For invalid arguments
   * @fires
   * - {@link CadenzaEditGeometryUpdateEvent}
   * - {@link CadenzaEditGeometryOkEvent}
   * - {@link CadenzaEditGeometryCancelEvent}
   * @embed
   */
  async createGeometry(
    backgroundMapView,
    geometryType,
    {
      additionalLayers,
      disabledUiFeatures,
      filter,
      locationFinder,
      mapExtent,
      minScale,
      useMapSrs,
      operationMode,
      signal,
      zoomTarget,
    } = {},
  ) {
    this.#log('CadenzaClient#createGeometry', ...arguments);
    const validZoomTarget = sanitizeZoomTarget({
      locationFinder,
      mapExtent,
      zoomTarget,
    });
    const params = createParams({
      action: 'editGeometry',
      disabledUiFeatures,
      filter,
      geometryType,
      minScale,
      operationMode,
      useMapSrs,
      validZoomTarget,
    });
    await this.#show(resolvePath(backgroundMapView), params, signal);
    if (additionalLayers) {
      for (const layer of additionalLayers) {
        await this.#postRequest('importLayer', layer);
      }
    }
    this.#setZoomTarget(validZoomTarget);
  }

  /**
   * Edit a geometry.
   *
   * @param {EmbeddingTargetId} backgroundMapView - The workbook map view in the background
   * @param {Geometry} geometry - The geometry
   * @param {object} [__namedParameters] - Options
   * @param {LayerDefinition[]} [__namedParameters.additionalLayers] - Layer definitions to be imported and shown in the background, as a basis for the drawing. Each is a layer definition, with name, type and content (a Geojson featureCollection).
   * @param {UiFeature[]} [__namedParameters.disabledUiFeatures] - Cadenza UI features to disable
   * @param {FilterVariables} [__namedParameters.filter] - Filter variables
   * @param {string} [__namedParameters.locationFinder] - A search query for the location finder - _Deprecated_: Use {@link LocationFinderZoomTarget} instead.
   * @param {Extent} [__namedParameters.mapExtent] - A map extent to set - _Deprecated_: Use {@link StaticZoomTarget} instead.
   * @param {number} [__namedParameters.minScale] - The minimum scale where the user should work on. A warning is shown when the map is zoomed out above the threshold.
   * @param {OperationMode} [__namedParameters.operationMode] - The mode in which a workbook should be operated
   * @param {AbortSignal} [__namedParameters.signal] - A signal to abort the iframe loading
   * @param {boolean} [__namedParameters.useMapSrs] - Whether the coordinates specified in other parameters are specified in the map's SRS (otherwise EPSG:4326 is assumed)
   * @param {ZoomTarget} [__namedParameters.zoomTarget] - Defines the initial map extent; If not given, Cadenza's default logic is used.
   * @return {Promise<void>} A `Promise` for when the iframe is loaded
   * @throws For invalid arguments
   * @fires
   * - {@link CadenzaEditGeometryUpdateEvent}
   * - {@link CadenzaEditGeometryOkEvent}
   * - {@link CadenzaEditGeometryCancelEvent}
   * @embed
   */
  async editGeometry(
    backgroundMapView,
    geometry,
    {
      additionalLayers,
      disabledUiFeatures,
      filter,
      locationFinder,
      mapExtent,
      minScale,
      operationMode,
      signal,
      useMapSrs,
      zoomTarget,
    } = {},
  ) {
    this.#log('CadenzaClient#editGeometry', ...arguments);
    assertValidGeometryType(geometry.type);
    const validZoomTarget = sanitizeZoomTarget({
      geometry,
      locationFinder,
      mapExtent,
      zoomTarget,
    });
    const params = createParams({
      action: 'editGeometry',
      disabledUiFeatures,
      filter,
      minScale,
      operationMode,
      useMapSrs,
      validZoomTarget,
    });
    await this.#show(resolvePath(backgroundMapView), params, signal);
    if (geometry) {
      this.#postEvent('setGeometry', {
        geometry,
      });
    }
    if (additionalLayers) {
      for (const layer of additionalLayers) {
        await this.#postRequest('importLayer', layer);
      }
    }
    this.#setZoomTarget(validZoomTarget);
  }

  /**
   * Set custom validity state of the geometry editor in addition to the default validation state (including errors and
   * warnings). When set to error the dialog submission is blocked.
   * If there already is a custom state set it will override it.
   * Passing '' will reset the custom state to undefined, meaning no custom state is displayed.
   * If no geometry editing is started, the method call has no effect.
   * @param {string} message The message to show in the dialog
   * @param {CustomValidityType} [type] The type of message (defaults to 'error')
   */
  setCustomValidity(message, type = 'error') {
    assert(
      ['error', 'warning', 'info', 'success'].includes(type),
      `Invalid validity type: ${type}`,
    );
    this.#postEvent('setCustomValidity', { message, type });
  }

  /**
   * Select objects in a workbook map.
   *
   * @param {EmbeddingTargetId} backgroundMapView - The workbook map view
   * @param {object} [__namedParameters] - Options
   * @param {FilterVariables} [__namedParameters.filter] - Filter variables
   * @param {(WorkbookLayerPath | string)[]} [__namedParameters.layers] - Layers to restrict the selection to
   *  (identified using layer paths or print names)
   * @param {string} [__namedParameters.locationFinder] - A search query for the location finder - _Deprecated_: Use {@link LocationFinderZoomTarget} instead.
   * @param {Extent} [__namedParameters.mapExtent] - A map extent to set - _Deprecated_: Use {@link StaticZoomTarget} instead.
   * @param {boolean} [__namedParameters.useMapSrs] - Whether the coordinates specified in other parameters are specified in the map's SRS (otherwise EPSG:4326 is assumed)
   * @param {OperationMode} [__namedParameters.operationMode] - The mode in which a workbook should be operated
   * @param {AbortSignal} [__namedParameters.signal] - A signal to abort the iframe loading
   * @param {ZoomTarget} [__namedParameters.zoomTarget] - Defines the initial map extent; If not given, Cadenza's default logic is used.
   * @return {Promise<void>} A `Promise` for when the iframe is loaded
   * @throws For invalid arguments
   * @fires
   * - {@link CadenzaChangeSelectionEvent}
   * - {@link CadenzaObjectInfoEvent}
   * - {@link CadenzaSelectObjectsOkEvent}
   * - {@link CadenzaSelectObjectsCancelEvent}
   * @embed
   */
  async selectObjects(
    backgroundMapView,
    {
      filter,
      layers,
      locationFinder,
      mapExtent,
      useMapSrs,
      operationMode,
      signal,
      zoomTarget,
    } = {},
  ) {
    this.#log('CadenzaClient#selectObjects', ...arguments);
    const validZoomTarget = sanitizeZoomTarget({
      geometry: undefined,
      locationFinder,
      mapExtent,
      zoomTarget,
    });
    const params = createParams({
      action: 'selectObjects',
      filter,
      layers: layers?.map(array),
      useMapSrs,
      operationMode,
      validZoomTarget,
    });
    await this.#show(resolvePath(backgroundMapView), params, signal);
    this.#setZoomTarget(validZoomTarget);
  }

  #setZoomTarget(/** @type {ZoomTarget | undefined} */ zoomTarget) {
    const type = zoomTarget?.type;
    // Other zoom targets are handled via URL parameters.
    if (type === 'geometry' || type === 'static') {
      this.#postEvent('setZoomTarget', zoomTarget);
    }
  }

  /**
   * @param {string} path
   * @param {URLSearchParams} params
   * @param {AbortSignal} [signal]
   * @return {Promise<void>}
   */
  #show(path, params, signal) {
    const waitForFirstEmbeddingTargetShown = !(hasCadenzaSession || isTest());

    /*
     * If we show multiple embedding targets at the same time,
     * there's a race condition in the session creation for guest users.
     * To work around that, we wait for the first embedding target to be shown
     * (which implicitly creates the session for all embedding targets).
     * Note: We do not wait in tests to keep them simple.
     */
    if (waitForFirstEmbeddingTargetShown && firstEmbeddingTargetShown != null) {
      return firstEmbeddingTargetShown.finally(() =>
        this.#show(path, params, signal),
      );
    }

    const webApplication = this.#webApplication;
    if (webApplication) {
      params.set('webApplicationLink', webApplication.externalLinkId);
      params.set('webApplicationLinkRepository', webApplication.repositoryName);
    }

    const url = this.#createUrl(path, params);
    this.#log('Load iframe', url.toString());
    this.#requiredIframe.src = url.toString();
    const promise = this.#getIframePromise(signal);

    if (waitForFirstEmbeddingTargetShown) {
      // Use Promise.allSettled() to handle Promise rejections.
      firstEmbeddingTargetShown ??= Promise.allSettled([promise]).then(
        ([{ status }]) => {
          firstEmbeddingTargetShown = undefined;
          hasCadenzaSession = status === 'fulfilled';
        },
      );
    }

    return promise;
  }

  #getIframePromise(/** @type AbortSignal | undefined */ signal) {
    const iframe = this.#requiredIframe;
    /** @type {EventListener} */
    let onerror;
    /** @type {EventListener} */
    let onabort;
    /** @type {(() => void)[]} */
    let unsubscribes;
    /** @type {Promise<void>} */
    const promise = new Promise((resolve, reject) => {
      onerror = () =>
        reject(new CadenzaError('loading-error', 'Loading failed'));
      iframe.addEventListener('error', onerror);

      if (signal) {
        onabort = () => {
          iframe.contentWindow?.stop();
          reject(new AbortError());
        };
        signal.addEventListener('abort', onabort);
      }

      unsubscribes = [
        this.#on('ready', () => resolve()),
        this.#on('error', (/** @type {CadenzaErrorEvent} */ event) => {
          const { type, message } = event.detail;
          reject(new CadenzaError(type, message ?? 'Loading failed'));
        }),
      ];
    });

    promise
      .then(
        () => this.#log('Iframe loaded'),
        (error) => this.#log('Iframe loading failed', error),
      )
      .finally(() => {
        iframe.removeEventListener('error', onerror);
        signal?.removeEventListener('abort', onabort);
        unsubscribes.forEach((unsubscribe) => unsubscribe());
      });

    return promise;
  }

  /**
   * Subscribe to a `postMessage()` event.
   *
   * @template {CadenzaEventType} TYPE
   * @param {TYPE} type - The event type
   * @param {(event: CadenzaEvent<TYPE, CadenzaEventByType<TYPE>['detail']>) => void} subscriber - The subscriber function
   * @return {() => void} An unsubscribe function
   */
  on(type, subscriber) {
    return this.#on(type, subscriber);
  }

  /**
   * @template {CadenzaEventType | string} TYPE
   * @template [DETAIL=unknown]
   * @param {TYPE} type
   * @param {(event: CadenzaEvent<TYPE, DETAIL>) => void} subscriber
   * @return {() => void} An unsubscribe function
   */
  #on(type, subscriber) {
    const subscriptions = this.#subscriptions;
    if (subscriptions.length === 0) {
      window.addEventListener('message', this.#onMessage);
    }
    subscriptions.push([
      type,
      /** @type {(event: CadenzaEvent<never>) => void} */ (subscriber),
    ]);

    return () => {
      subscriptions.forEach(([subscriptionType, subscriptionSubscriber], i) => {
        if (
          subscriptionType === type &&
          subscriptionSubscriber === subscriber
        ) {
          subscriptions.splice(i, 1);
        }
      });
      if (subscriptions.length === 0) {
        window.removeEventListener('message', this.#onMessage);
      }
    };
  }

  // Use arrow function so that it's bound to this.
  #onMessage = (
    /** @type MessageEvent<CadenzaEvent<never, never>> */ event,
  ) => {
    if (event.origin !== this.#origin || event.source !== this.#targetWindow) {
      return;
    }

    const cadenzaEvent = event.data;
    this.#log('Received message', cadenzaEvent);
    this.#subscriptions.forEach(([type, subscriber]) => {
      if (type === cadenzaEvent.type) {
        subscriber(cadenzaEvent);
      }
    });
  };

  /**
   * Remove all subscriptions.
   *
   * @see {@link CadenzaClient#on}
   */
  destroy() {
    this.#subscriptions = [];
    window.removeEventListener('message', this.#onMessage);
  }

  /**
   * Posts an event to Cadenza and returns a `Promise` for the response.
   *
   * It is guaranteed that a response refers to a specific request,
   * even if multiple request are executed in parallel.
   * @template [T=void]
   * @param {string} type
   * @param {unknown} [detail]
   * @returns {Promise<T>}
   */
  #postRequest(type, detail) {
    const { port1, port2 } = new MessageChannel();
    const promise = new Promise((resolve, reject) => {
      port1.onmessage = (
        /** @type MessageEvent<CadenzaEvent<never, never>> */ event,
      ) => {
        const cadenzaEvent = event.data;
        if (cadenzaEvent.type === `${type}:success`) {
          resolve(cadenzaEvent.detail);
        } else if (cadenzaEvent.type === `${type}:error`) {
          reject();
        }
      };
    });
    this.#postEvent(type, detail, [port2]);
    return promise;
  }

  /**
   * @param {string} type
   * @param {unknown} [detail]
   * @param {Transferable[]} [transfer]
   */
  #postEvent(type, detail, transfer) {
    const cadenzaEvent = { type, detail };
    this.#log('postMessage', cadenzaEvent);
    const targetWindow = this.#targetWindow;
    assert(targetWindow != null, 'Cannot find target window');
    targetWindow.postMessage(cadenzaEvent, {
      targetOrigin: this.#origin,
      transfer,
    });
  }

  /**
   * Fetch data from a workbook view.
   *
   * @param {EmbeddingTargetId} source - The workbook view to fetch data from.
   * @param {DataType} dataType - The data type you want to get back from the server.
   *  Currently, `"csv"`, `"excel"` and `"json"` are supported for embedding targets of type view with a view type of
   *   table and indicator. `"pdf"` is supported for embedding targets of type report and of type view with a view type
   *   of "JasperReports report".
   * @param {object} [__namedParameters] - Options
   * @param {FilterVariables} [__namedParameters.filter] - Filter variables
   * @param {TablePart[]} [__namedParameters.parts] - Table parts to export; If not specified, all parts are exported.
   * @param {AbortSignal} [__namedParameters.signal] - A signal to abort the data fetching
   * @return {Promise<Response>} A `Promise` for the fetch response
   * @throws For invalid arguments
   * @server
   */
  fetchData(source, dataType, { filter, parts, signal } = {}) {
    this.#log('CadenzaClient#fetchData', ...arguments);
    assertSupportedDataType(dataType, ['csv', 'excel', 'json', 'pdf']);
    const params = createParams({ dataType, filter, parts });
    return this.#fetch(resolvePath(source), params, signal);
  }

  /**
   * Fetch object info from a workbook map view.
   *
   * @param {EmbeddingTargetId} source - The workbook view to fetch object info from.
   * @param {(WorkbookLayerPath | string)[]} layerPath - Layer path to identify the layer
   *  (identified using layer paths or print names)
   * @param {unknown[][]} objectIds - The IDs of the objects to select
   * @param {object} [__namedParameters] - Options
   * @param {FilterVariables} [__namedParameters.filter] - Filter variables
   * @param {AbortSignal} [__namedParameters.signal] - A signal to abort the data fetching
   * @param {Boolean} [__namedParameters.useMapSrs] - Use the map SRS instead of WGS84
   * @param {Boolean} [__namedParameters.fullGeometries] - Return non-simplified geometries
   * @return {Promise<FeatureCollection>} A `Promise` for the fetch response
   * @throws For invalid arguments
   */
  fetchObjectInfo(
    source,
    layerPath,
    objectIds,
    { filter, signal, useMapSrs, fullGeometries } = {},
  ) {
    this.#log('CadenzaClient#fetchObjectInfo', ...arguments);
    const params = createParams({
      filter,
    });
    return this.#fetch(
      resolvePath(source) + '/objectinfo',
      params,
      signal,
      JSON.stringify({
        objectIds,
        layerPath: array(layerPath),
        useMapSrs,
        fullGeometries,
      }),
    ).then((response) => response.json());
  }

  /**
   *  Fetch the intersection areas from a workbook map view layer in JSON format for a given area.
   *
   * @param {EmbeddingTargetId} source - The workbook view to fetch object info from.
   * @param {(WorkbookLayerPath | string)[]} layerPath - Layer path to identify the layer
   *  (identified using layer paths or print names)
   * @param {Geometry} geometry - The intersection geometry
   * @param {object} [__namedParameters] - Options
   * @param {boolean} [__namedParameters.useMapSrs]  - The intersection geometry and the result geometries are in the map's SRS (otherwise EPSG:4326 is assumed)
   * @param {Distance} [__namedParameters.buffer] - Buffer size for geometry of the transition
   * @param {AbortSignal} [__namedParameters.signal] - A signal to abort the data fetching
   * @return {Promise<FeatureCollection>} A `Promise` for the fetch response
   * @server
   */
  fetchAreaIntersections(
    source,
    layerPath,
    geometry,
    { useMapSrs, buffer, signal } = {},
  ) {
    this.#log('CadenzaClient#areaIntersections', ...arguments);
    const params = createParams({});
    return this.#fetch(
      resolvePath(source) + '/area-intersections',
      params,
      signal,
      JSON.stringify({
        layerPath: array(layerPath),
        geometry: geometry,
        useMapSrs: useMapSrs,
        buffer: buffer,
      }),
    ).then((response) => response.json());
  }

  async #fetch(
    /** @type string */ path,
    /** @type URLSearchParams */ params,
    /** @type AbortSignal | undefined */ signal,
    /** @type String | undefined If body is set, the fetch will be a post.*/ body,
  ) {
    const url = this.#createUrl(path, params);
    this.#log('Fetch', url.toString());
    const method = body ? 'POST' : undefined;
    const headers = new Headers();
    headers.set('X-Requested-With', 'XMLHttpRequest');
    if (body) {
      headers.set('Content-Type', 'application/json');
    }
    const res = await fetch(url, {
      signal,
      method,
      headers,
      body,
    });
    if (!res.ok) {
      const errorType =
        {
          400: 'bad-request',
          401: 'unauthorized',
          404: 'not-found',
        }[res.status] ?? 'internal-error';
      throw new CadenzaError(errorType, 'Failed to fetch data');
    }
    return res;
  }

  /**
   * Download data from a workbook view.
   *
   * _Note:_ The file name, if not provided, is generated from the name of the workbook view and the current date.
   *
   * @param {EmbeddingTargetId} source - The workbook view to fetch data from.
   * @param {DataType} dataType - The data type you want to get back from the server.
   *  Currently, `"csv"`, `"excel"` and `"json"` are supported for embedding targets of type view with a view type of
   *   table and indicator. `"pdf"` is supported for embedding targets of type report and of type view with a view type
   *   of "JasperReports report".
   * @param {object} [__namedParameters] - Options
   * @param {string} [__namedParameters.fileName] - The file name to use; The file extension is appended by Cadenza.
   * @param {FilterVariables} [__namedParameters.filter] - Filter variables
   * @param {TablePart[]} [__namedParameters.parts] - Table parts to export; If not specified, all parts are exported.
   * @throws For invalid arguments
   * @server
   */
  downloadData(source, dataType, { fileName, filter, parts } = {}) {
    this.#log('CadenzaClient#downloadData', ...arguments);
    assertSupportedDataType(dataType, ['csv', 'excel', 'json', 'pdf']);
    const params = createParams({ dataType, fileName, filter, parts });
    this.#download(resolvePath(source), params);
  }

  #download(/** @type string */ path, /** @type URLSearchParams */ params) {
    const url = this.#createUrl(path, params);
    const a = document.createElement('a');
    a.href = url.toString();
    // causes the file to be downloaded even if the server sends a "Content-disposition: inline" header
    a.download = '';
    a.hidden = true;
    document.body.append(a);
    a.click();
    a.remove();
  }

  #createUrl(/** @type string */ path, /** @type URLSearchParams */ params) {
    assert(this.#baseUrl != null, 'Required base URL is not present');
    const url = new URL(this.baseUrl + path);
    if (params) {
      for (const [param, value] of params) {
        url.searchParams.append(param, value);
      }
    }
    return url;
  }

  #log(/** @type unknown[] */ ...args) {
    if (this.#debug) {
      /** @type {unknown[]} */
      const redundantValues = [undefined, '', false];
      /** @type {(value: unknown) => value is object} */
      const isObject = (/** @type {unknown} */ value) =>
        value != null && typeof value === 'object';
      const sanitizedArgs = args
        .map((arg) => {
          if (isObject(arg)) {
            return Object.fromEntries(
              Object.entries(arg).filter(
                ([, value]) => !redundantValues.includes(value),
              ),
            );
          }
          return arg;
        })
        .filter(
          (arg) =>
            !redundantValues.includes(arg) &&
            !(isObject(arg) && Object.keys(arg).length === 0),
        );
      console.log(...sanitizedArgs);
    }
  }
}

function resolvePath(/** @type PageSource | EmbeddingTargetId */ source) {
  if (typeof source === 'string') {
    assert(
      validKebabCaseString(source),
      `Invalid embedding target ID: ${source}`,
    );
    return `/w/${source}`;
  } else {
    const page = source.page;
    assert(validPageName(page), `Invalid page name: ${page}`);
    return `/public/pages/${page}`;
  }
}

function assert(/** @type boolean */ assertion, /** @type string */ message) {
  if (!assertion) {
    throw new Error(message);
  }
}

function validUrl(/** @type string */ value) {
  try {
    new URL(value);
    return true;
  } catch {
    return false;
  }
}

function validPageName(/** @type string */ value) {
  return ['welcome'].includes(value);
}

function validKebabCaseString(/** @type string */ value) {
  return /^[a-z0-9]+(?:-[a-z0-9]+)*$/.test(value);
}

function validRepositoryName(/** @type string */ value) {
  return /^[\w -]{1,255}$/.test(value);
}

function validBase64String(/** @type string */ value) {
  try {
    // Workbook IDs are url-safe base64 strings.
    // https://stackoverflow.com/a/44528376
    atob(value.replace(/_/g, '/').replace(/-/g, '+'));
    return value !== '';
  } catch {
    return false;
  }
}

function validExternalLinkKey(/** @type ExternalLinkKey */ linkKey) {
  return (
    validRepositoryName(linkKey.repositoryName) &&
    validBase64String(linkKey.externalLinkId)
  );
}

function assertValidGeometryType(/** @type string */ value) {
  assert(validGeometryType(value), `Invalid geometry type: ${value}`);
}

function validGeometryType(/** @type string */ value) {
  return [
    'Point',
    'MultiPoint',
    'LineString',
    'MultiLineString',
    'Polygon',
    'MultiPolygon',
  ].includes(value);
}

function validTablePart(/** @type TablePart */ value) {
  return ['columns', 'values', 'totals'].includes(value);
}

function validOperationMode(/** @type string */ value) {
  return ['normal', 'simplified'].includes(value);
}

function validUiFeature(/** @type string */ value) {
  return [
    'workbook-design',
    'workbook-map-add-layer',
    'workbook-view-management',
  ].includes(value);
}

function assertSupportedDataType(
  /** @type DataType */ type,
  /** @type DataType[] */ supportedTypes,
) {
  assert(supportedTypes.includes(type), `Invalid data type: ${type}`);
}

/**
 * @param {object} params
 * @param {string} [params.action]
 * @param {DataType} [params.dataType]
 * @param {UiFeature[]} [params.disabledUiFeatures]
 * @param {boolean} [params.expandNavigator]
 * @param {string} [params.fileName]
 * @param {FilterVariables} [params.filter]
 * @param {GeometryType} [params.geometryType]
 * @param {boolean} [params.hideMainHeaderAndFooter]
 * @param {boolean} [params.hideWorkbookToolBar]
 * @param {GlobalId} [params.highlightGlobalId]
 * @param {string} [params.labelSet]
 * @param {WorkbookLayerPath[]} [params.layers]
 * @param {number} [params.minScale]
 * @param {OperationMode} [params.operationMode]
 * @param {TablePart[]} [params.parts]
 * @param {'MAP'} [params.targetType]
 * @param {boolean} [params.useMapSrs]
 * @param {ZoomTarget | undefined} [params.validZoomTarget]
 * @return {URLSearchParams}
 */
function createParams({
  action,
  dataType,
  disabledUiFeatures,
  expandNavigator,
  fileName,
  filter,
  geometryType,
  hideMainHeaderAndFooter,
  hideWorkbookToolBar,
  highlightGlobalId,
  labelSet,
  layers,
  minScale,
  operationMode,
  parts,
  targetType,
  useMapSrs,
  validZoomTarget,
}) {
  if (disabledUiFeatures) {
    disabledUiFeatures.forEach((feature) =>
      assert(validUiFeature(feature), `Invalid UI feature: ${feature}`),
    );
  }
  if (filter) {
    Object.keys(filter).forEach((varName) =>
      assert(
        validKebabCaseString(varName),
        `Invalid filter variable name: ${varName}`,
      ),
    );
  }
  if (geometryType) {
    assertValidGeometryType(geometryType);
  }
  if (operationMode) {
    assert(
      validOperationMode(operationMode),
      `Invalid operation mode: ${operationMode}`,
    );
  }
  if (parts) {
    parts.forEach((part) =>
      assert(validTablePart(part), `Invalid table part: ${part}`),
    );
  }
  let locationFinder;
  let mapExtent;
  if (validZoomTarget) {
    if (validZoomTarget.type === 'static') {
      mapExtent = validZoomTarget.extent;
    } else if (validZoomTarget.type === 'locationFinder') {
      locationFinder = validZoomTarget.query;
    }
  }
  return new URLSearchParams({
    ...(action && { action }),
    ...(dataType && { dataType }),
    ...(disabledUiFeatures && {
      disabledUiFeatures: disabledUiFeatures.join(),
    }),
    ...(expandNavigator && { expandNavigator: 'true' }),
    ...(fileName && { fileName }),
    ...(filter &&
      Object.fromEntries(
        Object.entries(filter).map(([variable, value]) => [
          `filter.${variable}`,
          JSON.stringify(value instanceof Date ? value.toISOString() : value),
        ]),
      )),
    ...(geometryType && { geometryType }),
    ...(hideMainHeaderAndFooter && { hideMainHeaderAndFooter: 'true' }),
    ...(hideWorkbookToolBar && { hideWorkbookToolBar: 'true' }),
    ...(highlightGlobalId && { highlightGlobalId }),
    ...(labelSet && { labelSet }),
    ...(layers &&
      layers.length && {
        layers: JSON.stringify(layers),
      }),
    ...(locationFinder && { locationFinder }),
    ...(mapExtent && { mapExtent: mapExtent.join() }),
    ...(minScale && { minScale: String(minScale) }),
    ...(operationMode && { operationMode }),
    ...(parts && { parts: parts.join() }),
    ...(targetType && { targetType }),
    ...(useMapSrs && { useMapSrs: 'true' }),
  });
}

function array(/** @type unknown */ value) {
  return Array.isArray(value) ? value : [value];
}

/**
 * Creates a valid zoom target based on these rules:
 * - `zoomTarget` trumps `mapExtent`, `mapExtent` trumps `locationFinder`.
 * - `mapExtent`, `locationFinder`, and `geometry` are used as fallback for
 *   {@link StaticZoomTarget#extent}, {@link LocationFinderZoomTarget#query},
 *   and {@link GeometryZoomTarget#geometry} respectively.
 *
 * If the result is not a valid zoom target, the return value is undefined.
 *
 * @param {object} __namedParameters
 * @param {Geometry} [__namedParameters.geometry]
 * @param {string} [__namedParameters.locationFinder]
 * @param {Extent} [__namedParameters.mapExtent]
 * @param {ZoomTarget} [__namedParameters.zoomTarget]
 * @return {ZoomTarget | undefined}
 */
function sanitizeZoomTarget({
  zoomTarget,
  mapExtent,
  locationFinder,
  geometry,
} = {}) {
  if (zoomTarget) {
    switch (zoomTarget.type) {
      case 'static':
        const extent = zoomTarget.extent ?? mapExtent;
        if (extent) {
          return { type: 'static', extent };
        }
        break;
      case 'locationFinder':
        const query = zoomTarget.query ?? locationFinder;
        if (query) {
          return { type: 'locationFinder', query };
        }
        break;
      case 'geometry':
        geometry = zoomTarget.geometry ?? geometry;
        if (geometry) {
          return { type: 'geometry', geometry };
        }
        break;
    }
  }
  if (mapExtent) {
    return { type: 'static', extent: mapExtent };
  }
  if (locationFinder) {
    return { type: 'locationFinder', query: locationFinder };
  }
}

// Please do not add internal event types like 'ready' here.
/**
 * @typedef {'action'
 * | 'change:selection'
 * | 'drillThrough'
 * | 'editGeometry:ok'
 * | 'editGeometry:update'
 * | 'editGeometry:cancel'
 * | 'objectInfo'
 * | 'selectObjects:ok'
 * | 'selectObjects:cancel'
 * | 'reload'
 * } CadenzaEventType - An event type to subscribe to using {@link CadenzaClient#on}
 */

/**
 * @template {CadenzaEventType} T
 * @typedef {T extends 'action' ? CadenzaActionEvent
 *  : T extends 'change:selection' ? CadenzaChangeSelectionEvent
 *  : T extends 'drillThrough' ? CadenzaDrillThroughEvent
 *  : T extends 'editGeometry:update' ? CadenzaEditGeometryUpdateEvent
 *  : T extends 'editGeometry:ok' ? CadenzaEditGeometryOkEvent
 *  : T extends 'editGeometry:cancel' ? CadenzaEditGeometryCancelEvent
 *  : T extends 'objectInfo' ? CadenzaObjectInfoEvent
 *  : T extends 'selectObjects:ok' ? CadenzaSelectObjectsOkEvent
 *  : T extends 'selectObjects:cancel' ? CadenzaSelectObjectsCancelEvent
 *  : T extends 'reload' ? CadenzaReloadEvent
 *  : never
 * } CadenzaEventByType
 */

/**
 * @template {CadenzaEventType | string} TYPE
 * @template [DETAIL=unknown]
 * @typedef CadenzaEvent - A Cadenza `postMessage()` event
 * @property {TYPE} type - The event type
 * @property {DETAIL} detail - Optional event details (depending on the event type)
 */
/**
 * @typedef {CadenzaEvent<'action', {context: string}>} CadenzaActionEvent - When the user executed a POST message action, which is defined on an external link in the Cadenza management center.
 */
/*
 * @hidden
 * @typedef {CadenzaEvent<'change:extent', {extent: Extent}>} CadenzaChangeExtentEvent - When the user moved the map.
 *   The extent is transformed according to the `useMapSrs` option.
 */
/**
 * @typedef {CadenzaEvent<'change:selection', undefined | {layer: WorkbookLayerPath, values: unknown[][]}>} CadenzaChangeSelectionEvent - When the user changed the selection. `undefined` if no objects were selected.
 *
 * For a selection in a workbook map view with activated feature info, the values also include the simplified geometries of the selected objects.
 */
/**
 * @typedef {CadenzaEvent<'drillThrough', {context?: string, values: unknown[][]}>} CadenzaDrillThroughEvent - When the user executed a POST message drill-through.
 * <p>
 * The event includes a data row for every item in the workbook selection, each row consisting of the values of
 * the attributes that were selected for the POST message content. If the drill-through was executed from a map
 * view, each row includes the geometry of the selected object as the last value.
 * <p>
 * See also: <a href="../index.html#md:json-representation-of-cadenza-object-data">JSON Representation of Cadenza Object Data</a>
 */
/** @typedef {CadenzaEvent<'editGeometry:update', FeatureCollection | Feature | undefined>} CadenzaEditGeometryUpdateEvent - When the user changed the geometry. `FeatureCollection` if multiple features are present on the edit layer, but the original defined type is not multi-geometry. This is also the case if the dialog was instantiated from a geometry and the original defined type is inherited. `undefined` if no feature is present on the edit layer. */
/** @typedef {CadenzaEvent<'editGeometry:ok', Feature>} CadenzaEditGeometryOkEvent - When the user submitted the geometry. */
/** @typedef {CadenzaEvent<'editGeometry:cancel'>} CadenzaEditGeometryCancelEvent - When the user cancelled the geometry editing. */
/** @typedef {CadenzaEvent<'error', {type: string, message?: string}>} CadenzaErrorEvent - An error event that is mapped to a {@link CadenzaError} */
/** @typedef {CadenzaEvent<'objectInfo', {layer: WorkbookLayerPath, objectInfos: {selectionIndex: number, elements: {attributePrintName: string, formattedValue: string}[]}}>} CadenzaObjectInfoEvent - When the user opened the object info flyout. */
/**
 * @typedef {CadenzaEvent<'selectObjects:ok', undefined | {layer: WorkbookLayerPath, values: unknown[][]}>} CadenzaSelectObjectsOkEvent - When the user submitted the selection. `undefined` if no objects were selected.
 *
 * For a selection in a workbook map view with activated feature info, the values also include the simplified geometries of the selected objects.
 */
/** @typedef {CadenzaEvent<'selectObjects:cancel'>} CadenzaSelectObjectsCancelEvent - When the user cancelled the selection. */
/**
 * @typedef {CadenzaEvent<'reload'>} CadenzaReloadEvent - When the user clicked on the 'reload' button in the embedding standby page
 *
 * If a user does not interact with the iframe displaying the Cadenza content for a while, a standby embed page is displayed
 * and the user can click a reload button there. Then the application using Cadenza JS can re-trigger the loading of the iframe
 * with the correct original URL and parameters and do what was originally done when displaying that iframe.
 */

export class AbortError extends DOMException {
  constructor() {
    super('Aborted', 'AbortError');
  }
}

/**
 * An `Error` implementation for errors in the communication with Cadenza.
 *
 * _Note:_ For invalid parameters, the Cadenza client will throw "normal" `Error`s.
 */
export class CadenzaError extends Error {
  #type;

  /**
   * @param {string} type - The technical identifier of the error
   * @param {string} message - A description of the error
   */
  constructor(type, message) {
    super(message);
    this.#type = type;
  }

  get type() {
    return this.#type;
  }
}

function isTest() {
  return location.href === 'test';
}<|MERGE_RESOLUTION|>--- conflicted
+++ resolved
@@ -402,8 +402,8 @@
    * Show a workbook map view in an iframe.
    *
    * @param {EmbeddingTargetId} mapView - The workbook map view to show
-<<<<<<< HEAD
    * @param {object} [__namedParameters] - Options
+   * @param {LayerDefinition[]} [__namedParameters.additionalLayers] - Layer definitions to be imported and shown in the background, as a basis for the drawing.
    * @param {UiFeature[]} [__namedParameters.disabledUiFeatures] - Cadenza UI features to disable
    * @param {boolean} [__namedParameters.expandNavigator] - Indicates if the navigator should be expanded.
    * @param {FilterVariables} [__namedParameters.filter] - Filter variables
@@ -417,23 +417,6 @@
    * @param {AbortSignal} [__namedParameters.signal] - A signal to abort the iframe loading
    * @param {boolean} [__namedParameters.useMapSrs] - Whether the coordinates specified in other parameters are specified in the map's SRS (otherwise EPSG:4326 is assumed)
    * @param {ZoomTarget} [__namedParameters.zoomTarget] - Defines the initial map extent; If not given, Cadenza's default logic is used.
-=======
-   * @param {object} [options] - Options
-   * @param {UiFeature[]} [options.disabledUiFeatures] - Cadenza UI features to disable
-   * @param {boolean} [options.expandNavigator] - Indicates if the navigator should be expanded.
-   * @param {FilterVariables} [options.filter] - Filter variables
-   * @param {Geometry} [options.geometry] - A geometry to show on the map
-   * @param {boolean} [options.hideMainHeaderAndFooter] - Whether to hide the main Cadenza header and footer
-   * @param {boolean} [options.hideWorkbookToolBar] - Whether to hide the workbook toolbar
-   * @param {GlobalId} [options.highlightGlobalId] - The ID of an item to highlight / expand in the navigator
-   * @param {string} [options.locationFinder] - A search query for the location finder
-   * @param {Extent} [options.mapExtent] - A map extent to set
-   * @param {OperationMode} [options.operationMode] - The mode in which a workbook should be operated
-   * @param {boolean} [options.useMapSrs] -  Whether the geometry and the extent are in the map's SRS (otherwise EPSG:4326 is assumed)
-   * @param {ZoomTarget} [options.zoomTarget] - A target Cadenza should zoom to
-   * @param {AbortSignal} [options.signal] - A signal to abort the iframe loading
-   * @param {LayerDefinition[]} [options.additionalLayers] - Layer definitions to be imported and shown in the background, as a basis for the drawing.
->>>>>>> 6a2f5d99
    * @return {Promise<void>} A `Promise` for when the iframe is loaded
    * @throws For invalid arguments
    * @fires
@@ -488,15 +471,12 @@
         geometry,
       });
     }
-<<<<<<< HEAD
+    if (additionalLayers) {
+      for (const layer of additionalLayers) {
+        await this.#postRequest('importLayer', layer);
+      }
+    }
     this.#setZoomTarget(validZoomTarget);
-=======
-    if (additionalLayers) {
-      additionalLayers.forEach((layer) =>
-        this.#postEvent('importLayer', layer),
-      );
-    }
->>>>>>> 6a2f5d99
   }
 
   /**
