# Changelog
All notable changes to this project will be documented in this file.

The format is based on [Keep a Changelog](https://keepachangelog.com/en/1.0.0/).
This project uses a version scheme based on the Cadenza main version in the format x.x.y, where x.x is the Cadenza main version and y a functional change or bugfix.

## Unreleased
### Added
<<<<<<< HEAD
- `worksheetPlaceholders` option for `CadenzaClient#show` method.
=======
- `CadenzaEditGeometryCreateEvent`, `CadenzaEditGeometryEditEvent`, `CadenzaEditGeometryDeleteEvent`
- The description of the `additionalLayers` property and the code example have now been expanded to include notes on the correct configuration of Cadenza.
>>>>>>> 3fec8fcb

## 10.5.1 - 2025-10-20
### Fixed
- The "Go!" button in the sandbox page is now disabled during the execution of the selected action.

## 10.5.0 - 2025-09-17

## 10.4.5 - 2025-09-12
### Added
- `isAutoCorrection` and `includeGeometryValidationReport` options for `CadenzaClient#fetchAreaIntersections`
- Possibility to enable/disable debug logging at runtime.

### Changed
- **BREAKING CHANGE** Return value of `CadenzaClient#fetchAreaIntersections` is now from type `AreaIntersectionsResult` or `ProblemDetail`

### Removed
- Unused `CadenzaObjectInfoEvent`, which is also redundant with the `CadenzaChangeSelectionEvent`

### Fixed
- The examples for `setSelection`, `addSelection` and `removeSelection` have been corrected in the sandbox with regard to the handling of an empty `extentStrategy` input field.

## 10.4.4 - 2025-08-07
### Added
- Constructor option `skipGuest`

## 10.4.3 - 2025-07-24
### Added
- Documentation for `CadenzaClient#batchEditGeometry` and `CadenzaClient#batchCreateGeometry`

### Changed
- `CadenzaEditGeometryOkEvent#detail` is now typed as `FeatureCollection | Feature`.

## 10.4.2 - 2025-07-10
### Added
- `width`, `height` and `withScale` options for `CadenzaClient#getData`
- `layout` option for `CadenzaClient#show`
- `CadenzaClient#batchEditGeometry`
- `CadenzaClient#batchCreateGeometry`

### Changed
- Extracted `CommonGeometryEditOptions` for reuse.

### Removed
- **BREAKING CHANGE** The deprecated parameters `locationFinder` and `mapExtent` have been removed from the options of the methods `showMap`, `createGeometry`, `editGeometry`, `selectObjects`.

## 10.4.0 - 2025-06-24

## 10.3.6 - 2025-05-28

## 10.3.5 - 2025-05-21
### Added
- Support for setting spatial filters define on an embedded target

## 10.3.4 - 2025-05-16
### Added
- Log message to the console when starting to listen on the 'ready' event of Cadenza

## 10.3.3 - 2025-05-05
### Removed
- `UIFeature` value `geometry-edit-translate`

## 10.3.2 - 2025-04-30
### Added
- `UIFeature` value `geometry-edit-translate`

## 10.3.1 - 2025-04-04
### Added
- `snapping` option for `CadenzaClient#createGeometry` and `CadenzaClient#editGeometry`

## 10.3.0 - 2025-03-18

## 10.2.9 - 2025-02-20
### Added
- `extentStrategy` option for the internal methods `CadenzaClient#setSelection`, `CadenzaClient#addSelection`, `CadenzaClient#removeSelection`
- `version` property on the `cadenza()` function, which exposes the Cadenza JS version at runtime.

### Changed
- The `reload` command returns a Promise which resolves when all views which can be reloaded have finished reloading.

## 10.2.8 - 2024-11-27
### Changed
- The required field indicator '*' of the 'geometry' parameter in the 'Show Map' example in the sandbox has been removed

## 10.2.7 - 2024-11-26
### Changed
- Examples in the sandbox are now displayed more compactly

### Fixed
- Removed duplicate geometry section in `sandbox.html#editGeometry`

## 10.2.6 - 2024-11-25
### Fixed
- `geometry` parameter now applies again as `GeometryExtentStrategy`

## 10.2.5 - 2024-11-25
### Added
- 'Additional Layers' to the sandbox of 'Edit Geometry'

## 10.2.4 - 2024-11-25
### Added
- `additionalLayers` option for `CadenzaClient#showMap`
- `LayerDataExtentStrategy`, `LocationFinderExtentStrategy` and `StaticExtentStrategy`
- "Extent Strategy" also to the sandbox
- Improved sandbox 'additionalLayers' and 'geometry' examples

### Changed
- **BREAKING CHANGE** Renamed `zoomTarget` parameter, `ZoomTarget` type and `GeometryZoomTarget` type to `extentStrategy`, `ExtentStrategy` and `GeometryExtentStrategy`

### Deprecated
- The optional zooming parameters `locationFinder` and `mapExtent` in `CadenzaClient#showMap`, `CadenzaClient#createGeometry` and `CadenzaClient#editGeometry`

## 10.2.3 - 2024-11-08
### Added
- `Feature#type` property.
- `Feature#circumference` property.
- `FeatureCollection#type` property
- `Geometry#coordinates` property
- Documentation for how to show, fetch and download embedding targets of type report as PDF (via the existing dataType=pdf option).

### Changed
- **BREAKING CHANGE** `CadenzaEditGeometryUpdateEvent#detail` is now typed as `FeatureCollection | Feature | undefined`. (Before: `{ geometry: Geometry }`)
- `CadenzaEditGeometryOkEvent#detail` is now typed as `Feature` to align it with the rest of the API. (Before: `{ geometry: Geometry }`)

## 10.2.2 - 2024-10-24
### Added
- `CadenzaReloadEvent`
- `additionalLayers` option for `CadenzaClient#createGeometry` and `CadenzaClient#editGeometry`
- `disabledUiFeatures` option for `CadenzaClient#createGeometry` and `CadenzaClient#editGeometry`
- Support for 'workbook-map-add-layer' as `disabledUiFeatures` value

## 10.2.1 - 2024-10-14
### Added
- `setCustomValidity()` and `ValidationMessageType` to control geometry editor validation state

## 10.2.0 - 2024-10-11
### Added
- `operationMode` option for `CadenzaClient#createGeometry`, `CadenzaClient#editGeometry` and `CadenzaClient#selectObjects`

### Changed
- Base the version scheme on the Cadenza main version (starting with Cadenza 10.2). New versions have the format x.x.y, where x.x is the Cadenza main version and y a functional change or bugfix.

## 2.13.1 - 2024-09-24
### Fixed
- Corrected changelog for 2.13.0

## 2.13.0 - 2024-09-24
### Added
- `CadenzaActionEvent`

## 2.12.0 - 2024-09-23
### Added
- `CadenzaClient#fetchAreaIntersections`
- `CadenzaClient#fetchObjectInfo`

## 2.11.0 - 2024-07-12
### Added
- Support for `dataType=pdf` in `CadenzaClient#downloadData` and `CadenzaClient#fetchData`

### Fixed
- Make Cadenza return an error instead of showing an error page.

## 2.10.0 - 2024-06-11
### Added
- `CadenzaClient#destroy`

### Fixed
- To avoid errors with active subscriptions when the iframe is not visible, a target window (for postMessage communication) is now required only for _sending_ a message (and not for receiving messages).

## 2.9.0 - 2024-06-04
### Added
- Sandbox URL parameter `showUnpublished=true` to show unpublished API. (Makes sense only with a Cadenza that runs in development mode with unpublished API.)

## 2.8.0 - 2024-05-28
### Added
- `invalidateCaches` option for `CadenzaClient#reload`
- Allow communication with parent Cadenza window (Previously, communication was possible only with an embedded Cadenza iframe.)
- `cadenza()` overload with a single options parameter
- `CadenzaClient#closeMe`
- Documentation on listening when a custom application is closed (unload and visibilitychange events)

### Deprecated
- `cadenza()` overload with the `baseUrl` and `options` parameters

## 2.7.0 - 2024-04-17

## 2.6.0 - 2024-04-12
### Added
- `filter` option for `CadenzaClient#createGeometry`, `CadenzaClient#editGeometry` and `CadenzaClient#selectObjects`

## 2.5.0 - 2024-03-26
### Added
- `context` property in `CadenzaDrillThroughEvent`

## 2.4.0 - 2024-03-12
### Added
- `filter` option for `CadenzaClient#downloadData` and `CadenzaClient#fetchData`

## 2.3.2 - 2024-03-05
### Fixed
- Conflict when multiple attributes in objectInfo event details have the same printnames.

## 2.3.1 - 2024-02-28
### Fixed
- Race condition when showing multiple embedding targets at the same time

## 2.3.0 - 2024-02-22
### Added
- `CadenzaClient#selectObjects`
- `CadenzaChangeSelectionEvent`
- `CadenzaObjectInfoEvent`
- Documentation for the "JSON Representation of Cadenza Object Data"
- Sandbox footer with link to docs and devtools hint
- Assertion for iframe being visible when calling one of the `CadenzaClient#show*` methods.

### Changed
- Improved the documentation and types of events.
- Improved the documentation of the `EmbeddingTargetId` and `ExternalLinkKey` types.
- Improved logging

### Removed
- Supposedly unused types: `WorkbookKey`, `WorksheetKey`, `WorkbookViewKey`

### Fixed
- The `FilterVariables` type was missing `string[]`.

## 2.2.1 - 2023-12-12
### Fixed
- In the sandbox, the `fileName` input was not used.

## 2.2.0 - 2023-12-05
### Changed
- Now logging `CadenzaEvent`s instead of browser `MessageEvent`s.

## 2.1.0 - 2023-11-29
### Added
- Documentation for the `'drillThrough'` event for `CadenzaClient#show` and `CadenzaClient#showMap`

## 2.0.0 - 2023-11-23
### Changed
- Replaced `mediaType` with `dataType` throughout the whole library.

## 1.8.0 - 2023-11-21
### Added
- Common map options for "Show map" in the sandbox

## 1.7.0 - 2023-11-21
### Added
- `filter` option for `CadenzaClient#show` and `CadenzaClient#showMap`

## 1.6.0 - 2023-11-17
### Changed
- The sandbox now uses its own context path as the Cadenza context path by default.

### Fixed
- In the sandbox, the simplified operation mode could not be enabled.

## 1.5.0 - 2023-11-14
### Added
- `labelSet` option for `CadenzaClient#showPage`

### Changed
- Made sandbox CLI more tolerant: The Cadenza URL can now also be passed with a '=' between `--cadenza-url` and the url.

## 1.4.0 - 2023-11-14
### Added
- Documentation for the development sandbox

## 1.3.0 - 2023-11-10
### Added
- `CadenzaClient#expandNavigator`
- `PageSource` parameter to `CadenzaClient#show`
- `expandNavigator` option for `CadenzaClient#show` and `CadenzaClient#showMap`
- `parts` option for `CadenzaClient#fetchData` and `CadenzaClient#downloadData`

### Fixed
- Included missing `sandbox.cjs` in npm package.

## 1.2.0 - 2023-11-08
### Added
- `CadenzaClient#fetchData`
- `CadenzaClient#downloadData`
- `webApplication` constructor option
- `mediaType` option for `CadenzaClient#show`
- `disabledUiFeatures` option for `CadenzaClient#show` and `CadenzaClient#showMap`
- `highlightGlobalId` option for `CadenzaClient#show` and `CadenzaClient#showMap`
- `operationMode` option for `CadenzaClient#show` and `CadenzaClient#showMap`
- Development sandbox (`npm run sandbox`)

## 0.0.1 - 2023-09-07
### Added
- `CadenzaClient#show`
- `CadenzaClient#showMap`
- `CadenzaClient#editGeometry`
- `CadenzaClient#createGeometry`<|MERGE_RESOLUTION|>--- conflicted
+++ resolved
@@ -6,12 +6,9 @@
 
 ## Unreleased
 ### Added
-<<<<<<< HEAD
 - `worksheetPlaceholders` option for `CadenzaClient#show` method.
-=======
 - `CadenzaEditGeometryCreateEvent`, `CadenzaEditGeometryEditEvent`, `CadenzaEditGeometryDeleteEvent`
 - The description of the `additionalLayers` property and the code example have now been expanded to include notes on the correct configuration of Cadenza.
->>>>>>> 3fec8fcb
 
 ## 10.5.1 - 2025-10-20
 ### Fixed
