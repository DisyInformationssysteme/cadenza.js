# Changelog

All notable changes to this project will be documented in this file.

The format is based on [Keep a Changelog](https://keepachangelog.com/en/1.0.0/),
and this project adheres to [Semantic Versioning](https://semver.org/spec/v2.0.0.html).

## Unreleased
### Added
<<<<<<< HEAD
- Documentation for the "change:extent" event
=======
- `CadenzaClient#setFilter`
>>>>>>> f2a06287
- `CadenzaClient#selectObjects`
- Documentation for the "JSON Representation of Cadenza Object Data"

### Changed
- Improved the documentation of events.

### Fixed
- The `FilterVariables` type was missing `string[]`.

## 2.2.1 - 2023-12-12
### Fixed
- In the sandbox, the `fileName` input was not used.

## 2.2.0 - 2023-12-05
### Changed
- Now logging `CadenzaEvent`s instead of browser `MessageEvent`s.

## 2.1.0 - 2023-11-29
### Added
- Documentation for the `'drillThrough'` event for `CadenzaClient#show` and `CadenzaClient#showMap`

## 2.0.0 - 2023-11-23
### Changed
- Replaced `mediaType` with `dataType` throughout the whole library.

## 1.8.0 - 2023-11-21
### Added
- Common map options for "Show map" in the sandbox

## 1.7.0 - 2023-11-21
### Added
- `filter` option for `CadenzaClient#show` and `CadenzaClient#showMap`

## 1.6.0 - 2023-11-17
### Changed
- The sandbox now uses its own context path as the Cadenza context path by default.

### Fixed
- In the sandbox, the simplified operation mode could not be enabled.

## 1.5.0 - 2023-11-14
### Added
- `labelSet` option for `CadenzaClient#showPage`

### Changed
- Made sandbox CLI more tolerant: The Cadenza URL can now also be passed with a '=' between `--cadenza-url` and the url.

## 1.4.0 - 2023-11-14
### Added
- Documentation for the development sandbox

## 1.3.0 - 2023-11-10
### Added
- `CadenzaClient#expandNavigator`
- `PageSource` parameter to `CadenzaClient#show`
- `expandNavigator` option for `CadenzaClient#show` and `CadenzaClient#showMap`
- `parts` option for `CadenzaClient#fetchData` and `CadenzaClient#downloadData`

### Fixed
- Included missing `sandbox.cjs` in npm package.

## 1.2.0 - 2023-11-08
### Added
- `CadenzaClient#fetchData`
- `CadenzaClient#downloadData`
- `webApplication` constructor option
- `mediaType` option for `CadenzaClient#show`
- `disabledUiFeatures` option for `CadenzaClient#show` and `CadenzaClient#showMap`
- `highlightGlobalId` option for `CadenzaClient#show` and `CadenzaClient#showMap`
- `operationMode` option for `CadenzaClient#show` and `CadenzaClient#showMap`
- Development sandbox (`npm run sandbox`)

## 0.0.1 - 2023-09-07
### Added
- `CadenzaClient#show`
- `CadenzaClient#showMap`
- `CadenzaClient#editGeometry`
- `CadenzaClient#createGeometry`<|MERGE_RESOLUTION|>--- conflicted
+++ resolved
@@ -7,11 +7,8 @@
 
 ## Unreleased
 ### Added
-<<<<<<< HEAD
 - Documentation for the "change:extent" event
-=======
 - `CadenzaClient#setFilter`
->>>>>>> f2a06287
 - `CadenzaClient#selectObjects`
 - Documentation for the "JSON Representation of Cadenza Object Data"
 
