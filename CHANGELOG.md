--- conflicted
+++ resolved
@@ -5,13 +5,12 @@
 and this project adheres to [Semantic Versioning](https://semver.org/spec/v2.0.0.html).
 
 ## Unreleased
-<<<<<<< HEAD
 ### Added
 - `CadenzaClient#fetchObjectInfo`
-=======
+
 ### Fixed
 - Make Cadenza return an error instead of showing an error page.
->>>>>>> 8315c39c
+
 
 ## 2.10.0 - 2024-06-11
 ### Added
