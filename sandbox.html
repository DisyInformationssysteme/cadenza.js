--- conflicted
+++ resolved
@@ -222,11 +222,8 @@
       layers,
       simplifiedOperationMode,
       useMapSrs,
-<<<<<<< HEAD
-      fullGeometries
-=======
+      fullGeometries,
       zoomToGeometry
->>>>>>> f3b6a469
     }) {
       return {
         disabledUiFeatures: disabledUiFeatures && disabledUiFeatures.split(','),
@@ -246,11 +243,8 @@
         ...(simplifiedOperationMode === 'on' && { operationMode: 'simplified' }),
         layers: layers ? JSON.parse(layers) : undefined,
         useMapSrs: useMapSrs === 'on',
-<<<<<<< HEAD
-        fullGeometries: fullGeometries === 'on'
-=======
+        fullGeometries: fullGeometries === 'on',
         zoomTarget: zoomToGeometry === 'on' ? { type: 'geometry' } : undefined
->>>>>>> f3b6a469
       };
     }
 
